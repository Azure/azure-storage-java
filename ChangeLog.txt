<<<<<<< HEAD
XXXX.XX.XX Version X.X.X
* Support for 2018-11-09 REST version. Please see our REST API documentation and blogs for information about the related added features.
* Added appendBlockFromURL method. A block may be created with another blob as its source.
* Added uploadPagesFromURL method. Pages may be written to with another blob as their source.
* Fixed a bug that would set an invalid range header when downloading an empty blob.
* Modified the LoggingFactory to redact SAS signatures on outgoing requests.

2019.02.15 Version 10.5.0
* Added uploadFromNonReplayableFlowable to support uploading arbitrary data sources (like network streams) to a block blob.

2019.01.11 Version 10.4.0
* Fixed a bug that caused errors when java.io.tempdir has no trailing separator.
* Upgrade autorest-clientruntime dependency to include some bug fixes.

2018.11.19 Version 10.3.0
* Added support for SLF4J.
* Included default logging to log warnings and errors to the temp directory by default.
* Fixed a bug in hierarchical listings that would sometimes return incomplete results.
* Included the whole HTTP Request in log statements (except for sensitive authorization information, which is redacted).
* Fixed a bug that made the request property on the response object always null.
=======
XXXX.XX.XX Version XX.X.X
* HTTPGetterInfo was made an internal type as it is an internal implementation detail.
* DownloadResponse constructor was made internal as there is no need for customers to construct their own responses; all HTTP responses should be generated internally.
* Removed DEFAULT and NONE static variables. Empty constructors should be used instead. DEFAULT static values were error prone and unsafe to use because although the field was final, the objects were mutable, so it was possible the value could be changed accidentally and alter the behavior of the program.
* Optimized the TransferManager download to file method to skip the initial HEAD request.
* Added an option to configure that maximum size data that will be uploaded in a single shot via the TransferManager.
* Added request Http Method, URL, and headers to logging messages.
* Changed *ListingDetails to *ListDetails. These name changes are to mitigate conflicts with v8, allowing for side-by-side loading of different versions, which may help with upgrading.
>>>>>>> 8022a66d

2018.10.29 Version 10.2.0
* Added overloads which only accept the required parameters.
* Added CopyFromURL, which will do a synchronous server-side copy, meaning the service will not return an HTTP response until it has completed the copy.
* Added support for IProgressReceiver in TransferManager operations. This parameter was previously ignored but is now supported.
* Removed internal dependency on javafx to be compatible with openjdk.
* Fixed a bug that would cause downloading large files with the TransferManager to fail.
* Fixed a bug in BlobURL.download() logic for setting up reliable download. This had the potential to download the wrong range when a download stream was retried.

2018.09.11 Version 10.1.0
* Interfaces for helper types updated to be more consistent throughout the library. All types, with the exception of the options for pipeline factories, use a fluent pattern.
* Removed RetryReader type as it's functionality was moved to be built into the DownloadResponse. RetryReaderOptions are now named ReliableDownloadOptions.
* Restructured the access conditions to be more logically adhere to their respective functions.
* Added support for context parameter on each api to allow communication with the pipeline from the application level

2018.08.22 Version 10.0.4-rc
* Support for the 2017-11-09 REST version. Please see our REST api documentation and blogs for information about the related added features.
* Support for 2018-03-28 REST version. Please see our REST api documentation and blogs for information about the related added features.
* Support for the getAccountInfo api on ServiceURL, ContainerURL, and BlobURL.
* Added support for setting service properties related to static websites.
* Changed BlobURL.startCopy sourceAccessConditions parameter to be HTTPAccessConditions as lease is not actually supported.
* Added methods to TransferManager for conveniently downloading a blob to a file.
* UploadFromFile now takes an AsynchronousFileChannel.
* UploadByteBuffersToBlockBlob, UploadByteBufferToBlockBlob, and DownloadToBuffer have been removed.
* IPRange fields are now strings.
* Fixed retry policy.
* Fixed logging policy.

2018.08.08 Version 10.0.3-Preview
* Resolved dependency issues

2018.08.07 Version 10.0.2-Preview
* Support for 2017-07-29 REST version. Please see our REST api documentation and blogs for information about the related added features.
* Support for setting a block blob's tier.
* Added support for soft delete feature. If a delete retention policy is enabled through the set service properties API, then blobs or snapshots can be deleted softly and retained for a specified number of days, before being permanently removed by garbage collection.
* Changed BlobListingDetails constructor to take a flag to include deleted blobs.
* Restructured the blob and container listing responses.
* BlockBlobURL.MAX_PUT_BLOCK_BYTES renamed to BlockBlobURL.MAX_STAGE_BLOCK_BYTES.
* Changed the accessConditions parameter to be HTTPAccessConditions instead of BlobAccessConditions, since only http access conditions are supported.

2018.07.03 Version 10.0.1-Preview
* Added the RetryReader class to allow for more reliable streaming on large downloads. This is now the return type of blobURL.download
* Fixed a bug that caused generation of signatures to fail at high levels of parallelism.
* Created the StorageException type to give easy access to the ErrorCode, StatusCode, and Message as available for unsuccessful responses.
* Added the StorageErrorCode type for checking against error codes returned by the service.
* Changed the AppendBlobAccessConditions field types to be Long instead of Int.
* Upgraded Netty dependency to allow uploading memory mapped files with https.
* Upgraded the autorest runtime dependency to fix a dependency bug in their package.
* Changed RequestRetryOptions maxTries and tryTimeout fields to be Integer instead of int. 0 is no longer allowed.
* Changed CommonRestResponse.lastModifiedTime to be lastModified.
* Added statusCode property to CommonRestResponse.
* Change dateProperty to be date on all generated types.
* Fixed a bug that prevented proper reset of body stream upon retry.
* Updated the defaults for RequestRetryOptions.

2018.04.27 Version 10.0.0-preview
* Initial Release. Please see the README and wiki for information on the new design.<|MERGE_RESOLUTION|>--- conflicted
+++ resolved
@@ -1,10 +1,15 @@
-<<<<<<< HEAD
 XXXX.XX.XX Version X.X.X
 * Support for 2018-11-09 REST version. Please see our REST API documentation and blogs for information about the related added features.
 * Added appendBlockFromURL method. A block may be created with another blob as its source.
 * Added uploadPagesFromURL method. Pages may be written to with another blob as their source.
 * Fixed a bug that would set an invalid range header when downloading an empty blob.
 * Modified the LoggingFactory to redact SAS signatures on outgoing requests.
+* HTTPGetterInfo was made an internal type as it is an internal implementation detail.
+* Removed DEFAULT and NONE static variables. Empty constructors should be used instead. DEFAULT static values were error prone and unsafe to use because although the field was final, the objects were mutable, so it was possible the value could be changed accidentally and alter the behavior of the program.
+* Optimized the TransferManager download to file method to skip the initial HEAD request.
+* Added an option to configure that maximum size data that will be uploaded in a single shot via the TransferManager.
+* Added request Http Method, URL, and headers to logging messages.
+* Changed *ListingDetails to *ListDetails. These name changes are to mitigate conflicts with v8, allowing for side-by-side loading of different versions, which may help with upgrading.
 
 2019.02.15 Version 10.5.0
 * Added uploadFromNonReplayableFlowable to support uploading arbitrary data sources (like network streams) to a block blob.
@@ -19,16 +24,6 @@
 * Fixed a bug in hierarchical listings that would sometimes return incomplete results.
 * Included the whole HTTP Request in log statements (except for sensitive authorization information, which is redacted).
 * Fixed a bug that made the request property on the response object always null.
-=======
-XXXX.XX.XX Version XX.X.X
-* HTTPGetterInfo was made an internal type as it is an internal implementation detail.
-* DownloadResponse constructor was made internal as there is no need for customers to construct their own responses; all HTTP responses should be generated internally.
-* Removed DEFAULT and NONE static variables. Empty constructors should be used instead. DEFAULT static values were error prone and unsafe to use because although the field was final, the objects were mutable, so it was possible the value could be changed accidentally and alter the behavior of the program.
-* Optimized the TransferManager download to file method to skip the initial HEAD request.
-* Added an option to configure that maximum size data that will be uploaded in a single shot via the TransferManager.
-* Added request Http Method, URL, and headers to logging messages.
-* Changed *ListingDetails to *ListDetails. These name changes are to mitigate conflicts with v8, allowing for side-by-side loading of different versions, which may help with upgrading.
->>>>>>> 8022a66d
 
 2018.10.29 Version 10.2.0
 * Added overloads which only accept the required parameters.
