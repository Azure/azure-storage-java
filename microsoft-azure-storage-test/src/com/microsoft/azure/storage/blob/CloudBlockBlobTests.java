/**
 * Copyright Microsoft Corporation
 * 
 * Licensed under the Apache License, Version 2.0 (the "License");
 * you may not use this file except in compliance with the License.
 * You may obtain a copy of the License at
 * http://www.apache.org/licenses/LICENSE-2.0
 * 
 * Unless required by applicable law or agreed to in writing, software
 * distributed under the License is distributed on an "AS IS" BASIS,
 * WITHOUT WARRANTIES OR CONDITIONS OF ANY KIND, either express or implied.
 * See the License for the specific language governing permissions and
 * limitations under the License.
 */
package com.microsoft.azure.storage.blob;

import com.microsoft.azure.storage.AccessCondition;
import com.microsoft.azure.storage.Constants;
import com.microsoft.azure.storage.NameValidator;
import com.microsoft.azure.storage.OperationContext;
import com.microsoft.azure.storage.RetryNoRetry;
import com.microsoft.azure.storage.SendingRequestEvent;
import com.microsoft.azure.storage.StorageCredentialsAnonymous;
import com.microsoft.azure.storage.StorageCredentialsSharedAccessSignature;
import com.microsoft.azure.storage.StorageEvent;
import com.microsoft.azure.storage.StorageException;
import com.microsoft.azure.storage.core.Utility;
import com.microsoft.azure.storage.file.CloudFile;
import com.microsoft.azure.storage.file.CloudFileShare;
import com.microsoft.azure.storage.file.FileProperties;
import com.microsoft.azure.storage.file.FileTestHelper;
import com.microsoft.azure.storage.file.SharedAccessFilePermissions;
import com.microsoft.azure.storage.file.SharedAccessFilePolicy;

import org.junit.After;
import org.junit.Before;
import org.junit.Test;
import org.junit.experimental.categories.Category;

import java.io.ByteArrayInputStream;
import java.io.ByteArrayOutputStream;
import java.io.File;
import java.io.FileInputStream;
import java.io.FileOutputStream;
import java.io.IOException;
import java.io.InputStream;
import java.net.HttpURLConnection;
import java.net.URI;
import java.net.URISyntaxException;
import java.security.InvalidKeyException;
import java.util.*;

import com.microsoft.azure.storage.StorageErrorCodeStrings;
import com.microsoft.azure.storage.TestRunners.CloudTests;
import com.microsoft.azure.storage.TestRunners.DevFabricTests;
import com.microsoft.azure.storage.TestRunners.DevStoreTests;
import com.microsoft.azure.storage.TestRunners.SlowTests;

import static org.junit.Assert.*;

/**
 * Block Blob Tests
 */
@Category(CloudTests.class)
public class CloudBlockBlobTests {

    protected CloudBlobContainer container;

    @Before
    public void blobEncryptionTestMethodSetUp() throws URISyntaxException, StorageException {
        this.container = BlobTestHelper.getRandomContainerReference();
        this.container.create();
    }

    @After
    public void blobEncryptionTestMethodTearDown() throws StorageException {
        this.container.deleteIfExists();
    }

    /**
     * Create a block blob.
     *
     * @throws StorageException
     * @throws URISyntaxException
     * @throws IOException
     */
    @Test
    @Category({ DevFabricTests.class, DevStoreTests.class })
    public void testBlockBlobCreate() throws StorageException, URISyntaxException, IOException {
        final CloudBlockBlob blob = this.container.getBlockBlobReference(BlobTestHelper
                .generateRandomBlobNameWithPrefix("testBlob"));

        assertFalse(blob.exists());

        // Create
        blob.uploadText("text");
        assertTrue(blob.exists());

        // Create again (should succeed)
        blob.uploadText("text");
        assertTrue(blob.exists());

        // Create again, specifying not to if it already exists
        // This should fail
        // Add 15 min to account for clock skew
        Calendar cal = Calendar.getInstance();
        cal.setTime(new Date());
        cal.add(Calendar.MINUTE, 15);
        AccessCondition condition = new AccessCondition();
        condition.setIfModifiedSinceDate(cal.getTime());

        try {
            blob.uploadText("text", null, condition, null, null);
            fail("Create should fail do to access condition.");
        } catch (StorageException ex) {
            assertEquals(HttpURLConnection.HTTP_PRECON_FAILED, ex.getHttpStatusCode());
            assertEquals("The condition specified using HTTP conditional header(s) is not met.", ex.getMessage());
            assertEquals("ConditionNotMet", ex.getErrorCode());
        }
    }

    /**
     * Delete a block blob.
     *
     * @throws StorageException
     * @throws URISyntaxException
     * @throws IOException
     */
    @Test
    @Category({ DevFabricTests.class, DevStoreTests.class })
    public void testBlockBlobDelete() throws StorageException, URISyntaxException, IOException {
        final CloudBlockBlob blob = this.container.getBlockBlobReference(BlobTestHelper
                .generateRandomBlobNameWithPrefix("testBlob"));

        assertFalse(blob.exists());

        // create
        blob.uploadText("text");
        assertTrue(blob.exists());

        // delete
        blob.delete();
        assertFalse(blob.exists());

        // delete again, should fail as it doesn't exist
        try {
            blob.delete();
            fail("Delete should fail as blob does not exist.");
        } catch (StorageException ex) {
            assertEquals(HttpURLConnection.HTTP_NOT_FOUND, ex.getHttpStatusCode());
            assertEquals("The specified blob does not exist.", ex.getMessage());
            assertEquals("BlobNotFound", ex.getErrorCode());
        }
    }

    private void assertBlobIsDeleted(CloudBlockBlob blobItem) {
        assertTrue(blobItem.deleted);
        assertNotNull(blobItem.properties.getDeletedTime());
        assertNotNull(blobItem.properties.getRemainingRetentionDays());
    }

    private void assertBlobNotDeleted(CloudBlockBlob blobItem) {
        assertFalse(blobItem.deleted);
        assertNull(blobItem.properties.getDeletedTime());
        assertNull(blobItem.properties.getRemainingRetentionDays());
    }

    /**
     * Soft-delete a block blob without snapshot.
     *
     * @throws StorageException
     * @throws URISyntaxException
     * @throws IOException
     */
    @Test
    @Category({ DevFabricTests.class, DevStoreTests.class })
    public void testSoftDeleteBlockBlobWithoutSnapshot() throws StorageException, URISyntaxException, IOException, InterruptedException {
        try {
            BlobTestHelper.enableSoftDelete();
            final CloudBlockBlob blob = this.container.getBlockBlobReference(BlobTestHelper
                    .generateRandomBlobNameWithPrefix("testBlob"));

            // create
            blob.uploadText("text");
            assertTrue(blob.exists());
            assertFalse(blob.deleted);

            // soft-delete
            blob.delete();
            assertFalse(blob.exists());
            assertTrue(blob.deleted);

            // deleted blob should be listed
            int count = 0;
            for (ListBlobItem listBlobItem : this.container.listBlobs(null, true, EnumSet.allOf(BlobListingDetails.class), null,
                    null)) {
                CloudBlockBlob blobItem = (CloudBlockBlob) listBlobItem;
                assertEquals(blobItem.getName(), blob.getName());
                assertBlobIsDeleted(blobItem);
                count++;
            }
            assertEquals(count, 1);

            // un-delete the blob so now it should be listed as a normal blob
            blob.undelete();
            assertFalse(blob.deleted);
            count = 0;
            for (ListBlobItem listBlobItem : this.container.listBlobs(null, true, EnumSet.allOf(BlobListingDetails.class), null,
                    null)) {
                CloudBlockBlob blobItem = (CloudBlockBlob) listBlobItem;
                assertEquals(blobItem.getName(), blob.getName());
                assertBlobNotDeleted(blobItem);
                count++;
            }
            assertEquals(count, 1);
        }
        finally {
            BlobTestHelper.disableSoftDelete();
        }
    }

    /**
     * Soft-delete a block blob snapshot.
     *
     * @throws StorageException
     * @throws URISyntaxException
     * @throws IOException
     */
    @Test
    @Category({ DevFabricTests.class, DevStoreTests.class })
    public void testSoftDeleteSingleBlobSnapshot() throws StorageException, URISyntaxException, IOException, InterruptedException {
        try {
            BlobTestHelper.enableSoftDelete();
            final CloudBlockBlob blob = this.container.getBlockBlobReference(BlobTestHelper
                    .generateRandomBlobNameWithPrefix("testBlob"));

            // create
            blob.uploadText("text");
            assertTrue(blob.exists());
            assertFalse(blob.deleted);
            CloudBlob snapshot = blob.createSnapshot();
            assertTrue(snapshot.exists());
            assertFalse(snapshot.deleted);

            // soft-delete the snapshot
            snapshot.delete();
            assertFalse(snapshot.exists());
            assertTrue(snapshot.deleted);

            // deleted snapshot should be listed
            int count = 0;
            for (ListBlobItem listBlobItem : this.container.listBlobs(null, true, EnumSet.allOf(BlobListingDetails.class), null,
                    null)) {
                CloudBlockBlob blobItem = (CloudBlockBlob) listBlobItem;
                assertEquals(blobItem.getName(), blob.getName());
                if (!blobItem.isSnapshot()) {
                    assertBlobNotDeleted(blobItem);
                }
                else {
                    assertBlobIsDeleted(blobItem);
                }
                count++;
            }
            assertEquals(count, 2);

            // un-delete the snapshot so now its snapshot should be listed as a normal snapshot
            blob.undelete();
            count = 0;
            for (ListBlobItem listBlobItem : this.container.listBlobs(null, true, EnumSet.allOf(BlobListingDetails.class), null,
                    null)) {
                CloudBlockBlob blobItem = (CloudBlockBlob) listBlobItem;
                assertEquals(blobItem.getName(), blob.getName());
                assertBlobNotDeleted(blobItem);
                count++;
            }
            assertEquals(count, 2);
        }
        finally {
            BlobTestHelper.disableSoftDelete();
        }
    }

    /**
     * Soft-delete only the snapshots of a block blob.
     *
     * @throws StorageException
     * @throws URISyntaxException
     * @throws IOException
     */
    @Test
    @Category({ DevFabricTests.class, DevStoreTests.class })
    public void testSoftDeleteOnlyBlobSnapshots() throws StorageException, URISyntaxException, IOException, InterruptedException {
        try {
            BlobTestHelper.enableSoftDelete();
            final CloudBlockBlob blob = this.container.getBlockBlobReference(BlobTestHelper
                    .generateRandomBlobNameWithPrefix("testBlob"));

            // create
            blob.uploadText("text");
            assertTrue(blob.exists());
            assertFalse(blob.deleted);
            CloudBlob snapshot1 = blob.createSnapshot();
            assertTrue(snapshot1.exists());
            assertFalse(snapshot1.deleted);
            CloudBlob snapshot2 = blob.createSnapshot();
            assertTrue(snapshot2.exists());
            assertFalse(snapshot2.deleted);

            // soft-delete the snapshots only
            blob.delete(DeleteSnapshotsOption.DELETE_SNAPSHOTS_ONLY, null, null, null);
            assertFalse(snapshot1.exists());
            assertFalse(snapshot2.exists());

            // deleted snapshots should be listed
            int count = 0;
            for (ListBlobItem listBlobItem : this.container.listBlobs(null, true, EnumSet.allOf(BlobListingDetails.class), null,
                    null)) {
                CloudBlockBlob blobItem = (CloudBlockBlob) listBlobItem;
                assertEquals(blobItem.getName(), blob.getName());
                if (!blobItem.isSnapshot()) {
                    assertBlobNotDeleted(blobItem);
                }
                else {
                    assertBlobIsDeleted(blobItem);
                }
                count++;
            }
            assertEquals(count, 3);

            // un-delete the snapshots so now they should be listed as a normal snapshots
            blob.undelete();
            count = 0;
            for (ListBlobItem listBlobItem : this.container.listBlobs(null, true, EnumSet.allOf(BlobListingDetails.class), null,
                    null)) {
                CloudBlockBlob blobItem = (CloudBlockBlob) listBlobItem;
                assertEquals(blobItem.getName(), blob.getName());
                assertBlobNotDeleted(blobItem);
                count++;
            }
            assertEquals(count, 3);
        }
        finally {
            BlobTestHelper.disableSoftDelete();
        }
    }

    /**
     * Soft-delete a block blob along with its snapshots.
     *
     * @throws StorageException
     * @throws URISyntaxException
     * @throws IOException
     */
    @Test
    @Category({ DevFabricTests.class, DevStoreTests.class })
    public void testSoftDeleteBlobIncludingSnapshots() throws StorageException, URISyntaxException, IOException, InterruptedException {
        try {
            BlobTestHelper.enableSoftDelete();
            final CloudBlockBlob blob = this.container.getBlockBlobReference(BlobTestHelper
                    .generateRandomBlobNameWithPrefix("testBlob"));

            // create
            blob.uploadText("text");
            assertTrue(blob.exists());
            assertFalse(blob.deleted);
            CloudBlob snapshot1 = blob.createSnapshot();
            assertTrue(snapshot1.exists());
            assertFalse(snapshot1.deleted);
            CloudBlob snapshot2 = blob.createSnapshot();
            assertTrue(snapshot2.exists());
            assertFalse(snapshot2.deleted);

            // soft-delete the blob including the snapshots
            blob.delete(DeleteSnapshotsOption.INCLUDE_SNAPSHOTS, null, null, null);
            assertFalse(blob.exists());
            assertFalse(snapshot1.exists());
            assertFalse(snapshot2.exists());

            // deleted snapshots and blob should be listed
            int count = 0;
            for (ListBlobItem listBlobItem : this.container.listBlobs(null, true, EnumSet.allOf(BlobListingDetails.class), null,
                    null)) {
                CloudBlockBlob blobItem = (CloudBlockBlob) listBlobItem;
                assertEquals(blobItem.getName(), blob.getName());
                assertBlobIsDeleted(blobItem);
                count++;
            }
            assertEquals(count, 3);

            // un-delete the blob and snapshots so now they should be listed as a normal blob and snapshots
            blob.undelete();
            assertFalse(blob.deleted);
            count = 0;
            for (ListBlobItem listBlobItem : this.container.listBlobs(null, true, EnumSet.allOf(BlobListingDetails.class), null,
                    null)) {
                CloudBlockBlob blobItem = (CloudBlockBlob) listBlobItem;
                assertBlobNotDeleted(blobItem);
                count++;
            }
            assertEquals(count, 3);
        }
        finally {
            BlobTestHelper.disableSoftDelete();
        }
    }

    /**
     * Soft-delete a block blob which is leased.
     *
     * @throws StorageException
     * @throws URISyntaxException
     * @throws IOException
     */
    @Test
    @Category({ DevFabricTests.class, DevStoreTests.class })
    public void testSoftDeleteBlobWithLease() throws StorageException, URISyntaxException, IOException, InterruptedException {
        try {
            BlobTestHelper.enableSoftDelete();
            final CloudBlockBlob blob = this.container.getBlockBlobReference(BlobTestHelper
                    .generateRandomBlobNameWithPrefix("testBlob"));

            // create
            blob.uploadText("text");
            assertTrue(blob.exists());
            assertFalse(blob.deleted);
            String leaseId = blob.acquireLease();

            // soft-delete the blob without the lease should fail
            try {
                blob.delete(DeleteSnapshotsOption.INCLUDE_SNAPSHOTS, null, null, null);
                fail("soft-delete the blob without the lease should fail.");
            }
            catch (StorageException e) {
                assertEquals(e.getErrorCode(), "LeaseIdMissing");
                assertFalse(blob.deleted);
            }

            // soft-delete the blob with the lease should succeed
            AccessCondition accessCondition = new AccessCondition();
            accessCondition.setLeaseID(leaseId);
            blob.delete(DeleteSnapshotsOption.NONE, accessCondition, null, null);
            assertFalse(blob.exists());
            assertTrue(blob.deleted);

            // deleted blob should be listed
            int count = 0;
            for (ListBlobItem listBlobItem : this.container.listBlobs(null, true, EnumSet.allOf(BlobListingDetails.class), null,
                    null)) {
                CloudBlockBlob blobItem = (CloudBlockBlob) listBlobItem;
                assertEquals(blobItem.getName(), blob.getName());
                assertBlobIsDeleted(blobItem);
                count++;
            }
            assertEquals(count, 1);

            // un-delete the blob so now it should be listed as a normal blob
            // also un-deleting the blob gets ride of the lease
            blob.undelete();
            count = 0;
            for (ListBlobItem listBlobItem : this.container.listBlobs(null, true, EnumSet.allOf(BlobListingDetails.class), null,
                    null)) {
                CloudBlockBlob blobItem = (CloudBlockBlob) listBlobItem;
                assertEquals(blobItem.getName(), blob.getName());
                assertBlobNotDeleted(blobItem);
                count++;
            }
            assertEquals(count, 1);
        }
        finally {
            BlobTestHelper.disableSoftDelete();
        }
    }

    /**
     * Test retained versions per blob on soft-delete.
     *
     * @throws StorageException
     * @throws URISyntaxException
     * @throws IOException
     */
    @Test
    @Category({ DevFabricTests.class, DevStoreTests.class })
    public void testSoftDeleteRetainedVersionsPerBlob() throws StorageException, URISyntaxException, IOException, InterruptedException {
        try {
            BlobTestHelper.enableSoftDelete();
            final CloudBlockBlob blob = this.container.getBlockBlobReference(BlobTestHelper
                    .generateRandomBlobNameWithPrefix("testBlob"));

            // create
            blob.uploadText("text1");
            assertTrue(blob.exists());
            blob.uploadText("test2");
            blob.uploadText("test3");
            blob.uploadText("test4");

            // list should show v4 as the current blob, and v1, v2, v3 as soft-deleted snapshots
            // so there should be 4 in the list
            assertEquals(blob.downloadText(), "test4");
            int count = 0;
            for (ListBlobItem listBlobItem : this.container.listBlobs(null, true, EnumSet.allOf(BlobListingDetails.class), null,
                    null)) {
                CloudBlockBlob blobItem = (CloudBlockBlob) listBlobItem;
                assertEquals(blobItem.getName(), blob.getName());
                if (blobItem.isSnapshot()) {
                    assertBlobIsDeleted(blobItem);
                }
                else {
                    assertBlobNotDeleted(blobItem);
                }
                count++;
            }
            assertEquals(count, 4);

            // un-delete the snapshots so now they should be listed as a normal snapshots
            blob.undelete();
            count = 0;
            for (ListBlobItem listBlobItem : this.container.listBlobs(null, true, EnumSet.allOf(BlobListingDetails.class), null,
                    null)) {
                CloudBlockBlob blobItem = (CloudBlockBlob) listBlobItem;
                assertEquals(blobItem.getName(), blob.getName());
                assertBlobNotDeleted(blobItem);
                count++;
            }
            assertEquals(count, 4);
        }
        finally {
            BlobTestHelper.disableSoftDelete();
        }
    }

    /**
     * Test blob name validation.
     */
    @Test
    public void testCloudBlobNameValidation()
    {
        NameValidator.validateBlobName("alpha");
        NameValidator.validateBlobName("4lphanum3r1c");
        NameValidator.validateBlobName("CAPSLOCK");
        NameValidator.validateBlobName("white space");
        NameValidator.validateBlobName("0th3r(h@racter$");
        NameValidator.validateBlobName(new String(new char[253]).replace("\0", "a/a"));

        invalidBlobTestHelper("", "No empty strings.", "Invalid blob name. The name may not be null, empty, or whitespace only.");
        invalidBlobTestHelper(null, "No null strings.", "Invalid blob name. The name may not be null, empty, or whitespace only.");
        invalidBlobTestHelper(new String(new char[1025]).replace("\0", "n"), "Maximum 1024 characters.", "Invalid blob name length. The name must be between 1 and 1024 characters long.");
        invalidBlobTestHelper(new String(new char[254]).replace("\0", "a/a"), "Maximum 254 path segments.", "The count of URL path segments (strings between '/' characters) as part of the blob name cannot exceed 254.");
    }

    private void invalidBlobTestHelper(String blobName, String failMessage, String exceptionMessage)
    {
        try
        {
            NameValidator.validateBlobName(blobName);
            fail(failMessage);
        }
        catch (IllegalArgumentException e)
        {
            assertEquals(exceptionMessage, e.getMessage());
        }
    }

    @Test
    public void testBlobUriOnlyConstructors() throws URISyntaxException, StorageException, InvalidKeyException {
        URI blobURI = new URI(this.container.getUri().toString() + "/anonblob");
        CloudBlockBlob blob = new CloudBlockBlob(blobURI);
        assertEquals("anonblob", blob.getName());
        assertNotNull(blob.getServiceClient());
        assertEquals(StorageCredentialsAnonymous.class, blob.getServiceClient().getCredentials().getClass());

        blob = this.container.getBlockBlobReference("anonblob");

        String sas = blob.generateSharedAccessSignature(null, "dummyPolicy");
        blobURI = new URI(this.container.getUri().toString() + "/anonblob?" + sas);
        blob = new CloudBlockBlob(blobURI);
        assertEquals("anonblob", blob.getName());
        assertNotNull(blob.getServiceClient());
        assertEquals(StorageCredentialsSharedAccessSignature.class, blob.getServiceClient().getCredentials().getClass());
    }

    @Test
    @Category(SlowTests.class)
    public void testCopyBlockBlobSasToSasTest() throws InvalidKeyException, URISyntaxException, StorageException,
            IOException, InterruptedException {
        this.doCloudBlockBlobCopy(true, true);
    }

    @Test
    @Category(SlowTests.class)
    public void testCopyBlockBlobToSasTest() throws InvalidKeyException, URISyntaxException, StorageException,
            IOException, InterruptedException {
        this.doCloudBlockBlobCopy(false, true);
    }

    @Test
    @Category(SlowTests.class)
    public void testCopyBlockBlobSasTest() throws InvalidKeyException, URISyntaxException, StorageException,
            IOException, InterruptedException {
        this.doCloudBlockBlobCopy(true, false);
    }

    @Test
    @Category({ DevFabricTests.class, DevStoreTests.class, SlowTests.class })
    public void testCopyBlockBlobTest() throws InvalidKeyException, URISyntaxException, StorageException, IOException,
            InterruptedException {
        this.doCloudBlockBlobCopy(false, false);
    }

    @Test
    public void testCopyWithChineseChars() throws StorageException, IOException, URISyntaxException {
        String data = "sample data chinese chars 阿䶵";
        CloudBlockBlob copySource = container.getBlockBlobReference("sourcechinescharsblob阿䶵.txt");
        copySource.uploadText(data);

        assertEquals(this.container.getUri() + "/sourcechinescharsblob阿䶵.txt", copySource.getUri().toString());
        assertEquals(this.container.getUri() + "/sourcechinescharsblob%E9%98%BF%E4%B6%B5.txt",
                copySource.getUri().toASCIIString());

        CloudBlockBlob copyDestination = container.getBlockBlobReference("destchinesecharsblob阿䶵.txt");

        assertEquals(this.container.getUri() + "/destchinesecharsblob阿䶵.txt", copyDestination.getUri().toString());
        assertEquals(this.container.getUri() + "/destchinesecharsblob%E9%98%BF%E4%B6%B5.txt",
                copyDestination.getUri().toASCIIString());

        OperationContext ctx = new OperationContext();
        ctx.getSendingRequestEventHandler().addListener(new StorageEvent<SendingRequestEvent>() {
            @Override
            public void eventOccurred(SendingRequestEvent eventArg) {
                HttpURLConnection con = (HttpURLConnection) eventArg.getConnectionObject();

                // Test the copy destination request url
                assertEquals(CloudBlockBlobTests.this.container.getUri() + "/destchinesecharsblob%E9%98%BF%E4%B6%B5.txt",
                        con.getURL().toString());

                // Test the copy source request property
                assertEquals(CloudBlockBlobTests.this.container.getUri() + "/sourcechinescharsblob%E9%98%BF%E4%B6%B5.txt",
                        con.getRequestProperty("x-ms-copy-source"));
            }
        });

        copyDestination.startCopy(copySource.getUri(), null, null, null, ctx);
        copyDestination.startCopy(copySource, null, null, null, ctx);
    }

    @Test
    @Category({ DevFabricTests.class, DevStoreTests.class, SlowTests.class })
    public void testCopyBlockBlobWithMetadataOverride() throws URISyntaxException, StorageException, IOException,
            InterruptedException {
        Calendar calendar = Calendar.getInstance(Utility.UTC_ZONE);
        String data = "String data";
        CloudBlockBlob source = this.container.getBlockBlobReference("source");

        BlobTestHelper.setBlobProperties(source);

        source.uploadText(data, Constants.UTF8_CHARSET, null, null, null);

        source.getMetadata().put("Test", "value");
        source.uploadMetadata();

        CloudBlockBlob copy = this.container.getBlockBlobReference("copy");
        copy.getMetadata().put("Test2", "value2");
        String copyId = copy.startCopy(BlobTestHelper.defiddler(source));
        BlobTestHelper.waitForCopy(copy);

        assertEquals(CopyStatus.SUCCESS, copy.getCopyState().getStatus());
        assertEquals(source.getSnapshotQualifiedUri().getPath(), copy.getCopyState().getSource().getPath());
        assertEquals(data.length(), copy.getCopyState().getTotalBytes().intValue());
        assertEquals(data.length(), copy.getCopyState().getBytesCopied().intValue());
        assertEquals(copyId, copy.getCopyState().getCopyId());
        assertTrue(copy.getCopyState().getCompletionTime().compareTo(new Date(calendar.get(Calendar.MINUTE) - 1)) > 0);

        String copyData = copy.downloadText(Constants.UTF8_CHARSET, null, null, null);
        assertEquals(data, copyData);

        copy.downloadAttributes();
        source.downloadAttributes();
        BlobProperties prop1 = copy.getProperties();
        BlobProperties prop2 = source.getProperties();

        assertEquals(prop1.getCacheControl(), prop2.getCacheControl());
        assertEquals(prop1.getContentEncoding(), prop2.getContentEncoding());
        assertEquals(prop1.getContentDisposition(), prop2.getContentDisposition());
        assertEquals(prop1.getContentLanguage(), prop2.getContentLanguage());
        assertEquals(prop1.getContentMD5(), prop2.getContentMD5());
        assertEquals(prop1.getContentType(), prop2.getContentType());

        assertEquals("value2", copy.getMetadata().get("Test2"));
        assertFalse(copy.getMetadata().containsKey("Test"));

        copy.delete();
    }

    @Test
    @Category({ DevFabricTests.class, DevStoreTests.class, SlowTests.class })
    public void testCopyBlockBlobFromSnapshot() throws StorageException, IOException, URISyntaxException,
            InterruptedException {
        CloudBlockBlob source = this.container.getBlockBlobReference("source");
        String data = "String data";

        BlobTestHelper.setBlobProperties(source);

        source.uploadText(data, Constants.UTF8_CHARSET, null, null, null);

        source.getMetadata().put("Test", "value");
        source.uploadMetadata();

        CloudBlockBlob snapshot = (CloudBlockBlob) source.createSnapshot();

        //Modify source
        String newData = "Hello";
        source.getMetadata().put("Test", "newvalue");
        source.uploadMetadata();
        source.getProperties().setContentMD5(null);
        source.uploadText(newData, Constants.UTF8_CHARSET, null, null, null);

        assertEquals(newData, source.downloadText(Constants.UTF8_CHARSET, null, null, null));
        assertEquals(data, snapshot.downloadText(Constants.UTF8_CHARSET, null, null, null));

        source.downloadAttributes();
        snapshot.downloadAttributes();
        assertFalse(source.getMetadata().get("Test").equals(snapshot.getMetadata().get("Test")));

        CloudBlockBlob copy = this.container.getBlockBlobReference("copy");
        String copyId = copy.startCopy(BlobTestHelper.defiddler(snapshot));
        BlobTestHelper.waitForCopy(copy);

        copy.downloadAttributes();

        assertEquals(CopyStatus.SUCCESS, copy.getCopyState().getStatus());
        assertEquals(data, copy.downloadText(Constants.UTF8_CHARSET, null, null, null));
        assertEquals(copyId, copy.getProperties().getCopyState().getCopyId());

        copy.downloadAttributes();
        BlobProperties prop1 = copy.getProperties();
        BlobProperties prop2 = snapshot.getProperties();

        assertEquals(prop1.getCacheControl(), prop2.getCacheControl());
        assertEquals(prop1.getContentEncoding(), prop2.getContentEncoding());
        assertEquals(prop1.getContentDisposition(), prop2.getContentDisposition());
        assertEquals(prop1.getContentLanguage(), prop2.getContentLanguage());
        assertEquals(prop1.getContentMD5(), prop2.getContentMD5());
        assertEquals(prop1.getContentType(), prop2.getContentType());

        assertEquals("value", copy.getMetadata().get("Test"));

        copy.delete();
    }

    /**
     * Start copying a blob and then abort
     * 
     * @throws StorageException
     * @throws URISyntaxException
     * @throws IOException
     * @throws InterruptedException
     */
    @Test
    @Category({ DevFabricTests.class, DevStoreTests.class })
    public void testCopyFromBlobAbortTest() throws StorageException, URISyntaxException, IOException {
        final int length = 128;
        CloudBlockBlob originalBlob = (CloudBlockBlob) BlobTestHelper.uploadNewBlob(
                this.container, BlobType.BLOCK_BLOB, "originalBlob", length, null);
        CloudBlockBlob copyBlob = this.container.getBlockBlobReference(originalBlob.getName() + "copyed");
        copyBlob.startCopy(originalBlob);

        try {
            copyBlob.abortCopy(copyBlob.getProperties().getCopyState().getCopyId());
        }
        catch (StorageException e) {
            if (!e.getErrorCode().contains("NoPendingCopyOperation")) {
                throw e;
            }
        }
    }

    
    @Test
    @Category(SlowTests.class)
    public void testCopyFileSas()
            throws InvalidKeyException, URISyntaxException, StorageException, IOException, InterruptedException {
        // Create source on server.
        final CloudFileShare share = FileTestHelper.getRandomShareReference();
        try {
            share.create();
            final CloudFile source = share.getRootDirectoryReference().getFileReference("source");

            final String data = "String data";
            source.getMetadata().put("Test", "value");
            source.uploadText(data, Constants.UTF8_CHARSET, null, null, null);

            Calendar cal = Calendar.getInstance(Utility.UTC_ZONE);
            cal.add(Calendar.MINUTE, 5);

            // Source SAS must have read permissions
            SharedAccessFilePolicy policy = new SharedAccessFilePolicy();
            policy.setPermissions(EnumSet.of(SharedAccessFilePermissions.READ));
            policy.setSharedAccessExpiryTime(cal.getTime());

            String sasToken = source.generateSharedAccessSignature(policy, null, null);

            // Get destination reference
            final CloudBlockBlob destination = this.container.getBlockBlobReference("destination");

            // Start copy and wait for completion
            StorageCredentialsSharedAccessSignature credentials = new StorageCredentialsSharedAccessSignature(sasToken);
            String copyId = destination.startCopy(new CloudFile(credentials.transformUri(source.getUri())));
            BlobTestHelper.waitForCopy(destination);
            destination.downloadAttributes();
            assertNotNull(destination.getProperties().getEtag());

            // Check original file references for equality
            assertEquals(CopyStatus.SUCCESS, destination.getCopyState().getStatus());
            assertEquals(source.getServiceClient().getCredentials().transformUri(source.getUri()).getPath(),
                    destination.getCopyState().getSource().getPath());
            assertEquals(data.length(), destination.getCopyState().getTotalBytes().intValue());
            assertEquals(data.length(), destination.getCopyState().getBytesCopied().intValue());
            assertEquals(copyId, destination.getProperties().getCopyState().getCopyId());

            // Attempt to abort the completed copy operation.
            try {
                destination.abortCopy(destination.getCopyState().getCopyId());
                fail();
            }
            catch (StorageException ex) {
                assertEquals(HttpURLConnection.HTTP_CONFLICT, ex.getHttpStatusCode());
            }

            String copyData = destination.downloadText(Constants.UTF8_CHARSET, null, null, null);
            assertEquals(data, copyData);

            source.downloadAttributes();
            BlobProperties prop1 = destination.getProperties();
            FileProperties prop2 = source.getProperties();

            assertEquals(prop1.getCacheControl(), prop2.getCacheControl());
            assertEquals(prop1.getContentEncoding(), prop2.getContentEncoding());
            assertEquals(prop1.getContentLanguage(), prop2.getContentLanguage());
            assertEquals(prop1.getContentMD5(), prop2.getContentMD5());
            assertEquals(prop1.getContentType(), prop2.getContentType());

            assertEquals("value", destination.getMetadata().get("Test"));
            assertEquals(1, destination.getMetadata().size());
        }
        finally {
            share.deleteIfExists();
        }
    }

    @Test
    @Category({ DevFabricTests.class, DevStoreTests.class, SlowTests.class })
    public void testCopyFileWithMetadataOverride()
            throws URISyntaxException, StorageException, IOException, InterruptedException, InvalidKeyException {
        Calendar calendar = Calendar.getInstance(Utility.UTC_ZONE);
        String data = "String data";

        final CloudFileShare share = FileTestHelper.getRandomShareReference();
        try {
            share.create();
            final CloudFile source = share.getRootDirectoryReference().getFileReference("source");
            FileTestHelper.setFileProperties(source);

            // do this to make sure the set MD5 can be compared, otherwise when the dummy value
            // doesn't match the actual MD5 an exception would be thrown
            BlobRequestOptions options = new BlobRequestOptions();
            options.setDisableContentMD5Validation(true);

            source.getMetadata().put("Test", "value");
            source.uploadText(data);

            calendar.add(Calendar.MINUTE, 5);

            // Source SAS must have read permissions
            SharedAccessFilePolicy policy = new SharedAccessFilePolicy();
            policy.setPermissions(EnumSet.of(SharedAccessFilePermissions.READ));
            policy.setSharedAccessExpiryTime(calendar.getTime());

            String sasToken = source.generateSharedAccessSignature(policy, null, null);

            // Get source BlockBlob reference
            StorageCredentialsSharedAccessSignature credentials = new StorageCredentialsSharedAccessSignature(sasToken);
            CloudBlockBlob destination = this.container.getBlockBlobReference("copy");

            destination.getMetadata().put("Test2", "value2");
            String copyId = destination.startCopy(
                    FileTestHelper.defiddler(new CloudFile(credentials.transformUri(source.getUri()))));
            BlobTestHelper.waitForCopy(destination);
            destination.downloadAttributes();

            assertEquals(CopyStatus.SUCCESS, destination.getCopyState().getStatus());
            assertEquals(source.getServiceClient().getCredentials().transformUri(source.getUri()).getPath(),
                    destination.getCopyState().getSource().getPath());
            assertEquals(data.length(), destination.getCopyState().getTotalBytes().intValue());
            assertEquals(data.length(), destination.getCopyState().getBytesCopied().intValue());
            assertEquals(copyId, destination.getCopyState().getCopyId());
            assertTrue(0 < destination.getCopyState().getCompletionTime().compareTo(
                    new Date(calendar.get(Calendar.MINUTE) - 6)));

            String copyData = destination.downloadText(Constants.UTF8_CHARSET, null, options, null);
            assertEquals(data, copyData);

            source.downloadAttributes();
            BlobProperties prop1 = destination.getProperties();
            FileProperties prop2 = source.getProperties();

            assertEquals(prop1.getCacheControl(), prop2.getCacheControl());
            assertEquals(prop1.getContentEncoding(), prop2.getContentEncoding());
            assertEquals(prop1.getContentDisposition(),
                    prop2.getContentDisposition());
            assertEquals(prop1.getContentLanguage(), prop2.getContentLanguage());
            assertEquals(prop1.getContentMD5(), prop2.getContentMD5());
            assertEquals(prop1.getContentType(), prop2.getContentType());

            assertEquals("value2", destination.getMetadata().get("Test2"));
            assertFalse(destination.getMetadata().containsKey("Test"));
            assertEquals(1, destination.getMetadata().size());
        }
        finally {
            share.deleteIfExists();
        }
    }

    /**
     * Start copying a file and then abort
     *
     * @throws StorageException
     * @throws URISyntaxException
     * @throws IOException
     * @throws InvalidKeyException
     * @throws InterruptedException
     */
    @Test
    @Category({ DevFabricTests.class, DevStoreTests.class })
    public void testCopyFileAbort()
            throws StorageException, URISyntaxException, IOException, InvalidKeyException, InterruptedException {
        final int length = 128;
        final CloudFileShare share = FileTestHelper.getRandomShareReference();
        share.create();
        final CloudFile source = FileTestHelper.uploadNewFile(share, length, null);

        // Source SAS must have read permissions
        SharedAccessFilePolicy policy = new SharedAccessFilePolicy();
        policy.setPermissions(EnumSet.of(SharedAccessFilePermissions.READ));

        Calendar cal = Calendar.getInstance(Utility.UTC_ZONE);
        cal.add(Calendar.MINUTE, 5);
        policy.setSharedAccessExpiryTime(cal.getTime());
        String sasToken = source.generateSharedAccessSignature(policy, null, null);

        // Start copy and wait for completion
        final CloudBlockBlob destination = this.container.getBlockBlobReference(source.getName() + "copyed");
        StorageCredentialsSharedAccessSignature credentials = new StorageCredentialsSharedAccessSignature(sasToken);
        destination.startCopy(new CloudFile(credentials.transformUri(source.getUri())));

        try {
            destination.abortCopy(destination.getProperties().getCopyState().getCopyId());
            BlobTestHelper.waitForCopy(destination);
            fail();
        }
        catch (StorageException e) {
            if (!e.getErrorCode().contains("NoPendingCopyOperation")) {
                throw e;
            }
        }
        finally {
            share.deleteIfExists();
        }
    }

    @Test
    @Category({ DevFabricTests.class, DevStoreTests.class })
    public void testDeleteBlobIfExists() throws URISyntaxException, StorageException, IOException {
        final CloudBlockBlob blob1 = this.container.getBlockBlobReference(BlobTestHelper
                .generateRandomBlobNameWithPrefix("testBlob"));

        assertFalse(blob1.exists());
        assertFalse(blob1.deleteIfExists());

        blob1.uploadText("test1");
        assertTrue(blob1.exists());

        assertTrue(blob1.deleteIfExists());
        assertFalse(blob1.deleteIfExists());

        // check if second condition works in delete if exists
        OperationContext ctx = new OperationContext();
        ctx.getSendingRequestEventHandler().addListener(new StorageEvent<SendingRequestEvent>() {

            @Override
            public void eventOccurred(SendingRequestEvent eventArg) {
                if (((HttpURLConnection) eventArg.getConnectionObject()).getRequestMethod().equals("DELETE")) {
                    try {
                        blob1.delete();
                        assertFalse(blob1.exists());
                    }
                    catch (StorageException e) {
                        fail("Delete should succeed.");
                    }
                }
            }
        });

        // The second delete of a blob will return a 404
        blob1.uploadText("test1");
        assertFalse(blob1.deleteIfExists(DeleteSnapshotsOption.NONE, null, null, ctx));
    }

    /**
     * Create a snapshot
     * 
     * @throws StorageException
     * @throws URISyntaxException
     * @throws IOException
     * @throws InterruptedException
     */
    @Test
    @Category({ DevFabricTests.class, DevStoreTests.class })
    public void testBlobSnapshotValidationTest() throws StorageException, URISyntaxException, IOException {
        final int length = 1024;
        CloudBlockBlob blockBlobRef = (CloudBlockBlob) BlobTestHelper.uploadNewBlob(this.container,
                BlobType.BLOCK_BLOB, "originalBlob", length, null);
        final CloudBlob blobSnapshot = blockBlobRef.createSnapshot();

        for (ListBlobItem blob : this.container.listBlobs(null, true, EnumSet.allOf(BlobListingDetails.class), null,
                null)) {
            final ByteArrayOutputStream outStream = new ByteArrayOutputStream(length);
            ((CloudBlob) blob).download(outStream);
        }

        ByteArrayOutputStream outStream = new ByteArrayOutputStream(length);

        blobSnapshot.download(outStream);
        byte[] retrievedBuff = outStream.toByteArray();
        assertEquals(length, retrievedBuff.length);

        InputStream inputStream = blobSnapshot.openInputStream();
<<<<<<< HEAD
=======

>>>>>>> 8f6c29fc
        int readCount = inputStream.read(retrievedBuff);
        assertEquals(length, readCount); // Assert that we filled the buffer.
        assertEquals(-1, inputStream.read()); // Assert that there is no more unread data.

        // Read operation should work fine.
        blobSnapshot.downloadAttributes();

        final CloudBlockBlob blobSnapshotUsingRootUri = this.container.getBlockBlobReference(blockBlobRef.getName(),
                blobSnapshot.getSnapshotID());
        outStream = new ByteArrayOutputStream(length);

        blobSnapshotUsingRootUri.download(outStream);
        retrievedBuff = outStream.toByteArray();
        assertEquals(length, retrievedBuff.length);

        inputStream = blobSnapshotUsingRootUri.openInputStream();
<<<<<<< HEAD
=======

>>>>>>> 8f6c29fc
        readCount = inputStream.read(retrievedBuff);
        assertEquals(length, readCount);
        assertEquals(-1, inputStream.read());

        assertEquals(blobSnapshot.getSnapshotID(), blobSnapshotUsingRootUri.getSnapshotID());

        // Expect an IllegalArgumentException from upload.
        try {
            final Random randGenerator = new Random();
            final byte[] buff = new byte[length];
            randGenerator.nextBytes(buff);
            blobSnapshot.upload(new ByteArrayInputStream(buff), -1);
            fail("Expect an IllegalArgumentException from upload");
        }
        catch (IllegalArgumentException e) {
            assertEquals("Cannot perform this operation on a blob representing a snapshot.", e.getMessage());
        }

        // Expect an IllegalArgumentException from uploadMetadata.
        try {
            blobSnapshot.uploadMetadata();
            fail("Expect an IllegalArgumentException from uploadMetadata");
        }
        catch (IllegalArgumentException e) {
            assertEquals("Cannot perform this operation on a blob representing a snapshot.", e.getMessage());
        }

        // Expect an IllegalArgumentException from uploadProperties.
        try {
            blobSnapshot.uploadProperties();
            fail("Expect an IllegalArgumentException from uploadProperties");
        }
        catch (IllegalArgumentException e) {
            assertEquals("Cannot perform this operation on a blob representing a snapshot.", e.getMessage());
        }

        // Expect an IllegalArgumentException from createSnapshot.
        try {
            blobSnapshot.createSnapshot();
            fail("Expect an IllegalArgumentException from createSnapshot");
        }
        catch (IllegalArgumentException e) {
            assertEquals("Cannot perform this operation on a blob representing a snapshot.", e.getMessage());
        }

        // Expect an IllegalArgumentException from openOutputStream.
        try {
            blobSnapshotUsingRootUri.openOutputStream();
            fail("Expect an IllegalArgumentException from openOutputStream");
        }
        catch (IllegalArgumentException e) {
            assertEquals("Cannot perform this operation on a blob representing a snapshot.", e.getMessage());
        }

        // Expect an IllegalArgumentException from uploadBlock.
        try {
            blobSnapshotUsingRootUri.uploadBlock("foo", new ByteArrayInputStream(new byte[0]), 0);
            fail("Expect an IllegalArgumentException from uploadBlock");
        }
        catch (IllegalArgumentException e) {
            assertEquals("Cannot perform this operation on a blob representing a snapshot.", e.getMessage());
        }

        // Expect an IllegalArgumentException from commitBlockList.
        try {
            blobSnapshotUsingRootUri.commitBlockList(new ArrayList<BlockEntry>());
            fail("Expect an IllegalArgumentException from commitBlockList");
        }
        catch (IllegalArgumentException e) {
            assertEquals("Cannot perform this operation on a blob representing a snapshot.", e.getMessage());
        }
    }

    /**
     * Create a blob and try to download a range of its contents
     * 
     * @throws StorageException
     * @throws URISyntaxException
     * @throws IOException
     * @throws InterruptedException
     */
    @Test
    @Category({ DevFabricTests.class, DevStoreTests.class })
    public void testBlobDownloadRangeValidationTest() throws StorageException, URISyntaxException, IOException {
        final int blockLength = Constants.MB;
        final int length = 5 * blockLength;

        final String blockBlobName = BlobTestHelper.generateRandomBlobNameWithPrefix("testBlockBlob");
        final CloudBlockBlob blockBlobRef = this.container.getBlockBlobReference(blockBlobName);

        ArrayList<BlockEntry> blockList = new ArrayList<BlockEntry>();
        for (int i = 1; i <= 5; i++) {
            String blockID = String.format("%08d", i);
            blockBlobRef
                    .uploadBlock(blockID, BlobTestHelper.getRandomDataStream(length), blockLength, null, null, null);
            blockList.add(new BlockEntry(blockID, BlockSearchMode.LATEST));
        }

        blockBlobRef.commitBlockList(blockList);

        //Download full blob
        blockBlobRef.download(new ByteArrayOutputStream());
        assertEquals(length, blockBlobRef.getProperties().getLength());

        //Download blob range.
        ByteArrayOutputStream downloadStream = new ByteArrayOutputStream();
        blockBlobRef.downloadRange(0, (long) 100, downloadStream);
        assertEquals(length, blockBlobRef.getProperties().getLength());

        //Download block list.
        blockBlobRef.downloadBlockList();
        assertEquals(length, blockBlobRef.getProperties().getLength());
    }

    @Test
    @Category({ DevFabricTests.class, DevStoreTests.class })
    public void testCommitBlockListContentMd5() throws URISyntaxException, StorageException, IOException {
        int length = 1024;
        byte[] buffer = BlobTestHelper.getRandomBuffer(length);
        Map<String, BlockEntry> blocks = BlobTestHelper.getBlockEntryList(3);
        String blobName = BlobTestHelper.generateRandomBlobNameWithPrefix("blob1");

        CloudBlockBlob blob = this.container.getBlockBlobReference(blobName);
        for (BlockEntry block : blocks.values()) {
            blob.uploadBlock(block.getId(), new ByteArrayInputStream(buffer), length);
        }

        OperationContext ctx = new OperationContext();
        ctx.getSendingRequestEventHandler().addListener(new StorageEvent<SendingRequestEvent>() {

            @Override
            public void eventOccurred(SendingRequestEvent eventArg) {
                HttpURLConnection conn = (HttpURLConnection)eventArg.getConnectionObject();
                assertNull(conn.getRequestProperty("Content-MD5"));
            }
        });

        blob.commitBlockList(blocks.values(), null, null, ctx);

        BlobRequestOptions opt = new BlobRequestOptions();
        opt.setUseTransactionalContentMD5(true);

        ctx = new OperationContext();
        ctx.getSendingRequestEventHandler().addListener(new StorageEvent<SendingRequestEvent>() {

            @Override
            public void eventOccurred(SendingRequestEvent eventArg) {
                HttpURLConnection conn = (HttpURLConnection)eventArg.getConnectionObject();
                assertNotNull(conn.getRequestProperty("Content-MD5"));
            }
        });

        blob.commitBlockList(blocks.values(), null, opt, ctx);
    }

    @Test
    @Category({ DevFabricTests.class, DevStoreTests.class })
    public void testDownloadBlockList() throws URISyntaxException, StorageException, IOException {
        int length = 1024;
        byte[] buffer = BlobTestHelper.getRandomBuffer(length);
        Map<String, BlockEntry> blocks = BlobTestHelper.getBlockEntryList(3);
        Map<String, BlockEntry> extraBlocks = BlobTestHelper.getBlockEntryList(2);
        String blobName = BlobTestHelper.generateRandomBlobNameWithPrefix("blob1");

        CloudBlockBlob blob = this.container.getBlockBlobReference(blobName);
        for (BlockEntry block : blocks.values()) {
            blob.uploadBlock(block.getId(), new ByteArrayInputStream(buffer), length);
        }
        blob.commitBlockList(blocks.values());

        for (BlockEntry block : extraBlocks.values()) {
            blob.uploadBlock(block.getId(), new ByteArrayInputStream(buffer), length);
        }

        CloudBlockBlob blob2 = this.container.getBlockBlobReference(blobName);
        blob2.downloadAttributes();
        assertEquals(1024 * blocks.size(), blob2.getProperties().getLength());

        List<BlockEntry> blockList = blob2.downloadBlockList();
        assertEquals(3, blockList.size());
        for (BlockEntry blockItem : blockList) {
            assertEquals(BlockSearchMode.COMMITTED, blockItem.getSearchMode());
            assertEquals(length, blockItem.getSize());
            assertFalse(blocks.remove(blockItem.getId()) == null);
        }
        assertEquals(0, blocks.size());

        blockList = blob2.downloadBlockList(BlockListingFilter.UNCOMMITTED, null, null, null);
        assertEquals(2, blockList.size());
        for (BlockEntry blockItem : blockList) {
            assertEquals(BlockSearchMode.UNCOMMITTED, blockItem.getSearchMode());
            assertEquals(length, blockItem.getSize());
            assertFalse(extraBlocks.remove(blockItem.getId()) == null);
        }
        assertEquals(0, extraBlocks.size());

        blockList = blob2.downloadBlockList(BlockListingFilter.ALL, null, null, null);
        assertEquals(5, blockList.size());
    }

    @Test
    @Category({ DevFabricTests.class, DevStoreTests.class })
    public void testBlockBlobDownloadRangeTest() throws URISyntaxException, StorageException, IOException {
        byte[] buffer = BlobTestHelper.getRandomBuffer(2 * 1024);

        CloudBlockBlob blob = this.container.getBlockBlobReference("blob1");
        ByteArrayInputStream wholeBlob = new ByteArrayInputStream(buffer);
        blob.upload(wholeBlob, -1);

        ByteArrayOutputStream blobStream = new ByteArrayOutputStream();
        try {
            blob.downloadRange(0, Long.valueOf(0), blobStream, null, null, null);
        }
        catch (IndexOutOfBoundsException ex) {

        }

        blob.downloadRange(0, Long.valueOf(1024), blobStream);
        assertEquals(blobStream.size(), 1024);
        BlobTestHelper.assertStreamsAreEqualAtIndex(new ByteArrayInputStream(blobStream.toByteArray()), wholeBlob, 0,
                0, 1024, 2 * 1024);

        CloudBlockBlob blob2 = this.container.getBlockBlobReference("blob1");
        try {
            blob.downloadRange(1024, Long.valueOf(0), blobStream, null, null, null);
        }
        catch (IndexOutOfBoundsException ex) {

        }

        ByteArrayOutputStream blobStream2 = new ByteArrayOutputStream();
        blob2.downloadRange(1024, Long.valueOf(1024), blobStream2);
        BlobTestHelper.assertStreamsAreEqualAtIndex(new ByteArrayInputStream(blobStream2.toByteArray()), wholeBlob,
                0, 1024, 1024, 2 * 1024);
        blob2.downloadAttributes();
        BlobTestHelper.assertAreEqual(blob, blob2);
    }

    @Test
    @Category({ DevFabricTests.class, DevStoreTests.class })
    public void testBlobUploadFromStreamTest() throws URISyntaxException, StorageException, IOException {
        final String blockBlobName = BlobTestHelper.generateRandomBlobNameWithPrefix("testBlockBlob");
        final CloudBlockBlob blockBlobRef = this.container.getBlockBlobReference(blockBlobName);

        int length = 2 * 1024;
        ByteArrayInputStream srcStream = BlobTestHelper.getRandomDataStream(length);
        blockBlobRef.upload(srcStream, -1);
        ByteArrayOutputStream dstStream = new ByteArrayOutputStream();
        blockBlobRef.download(dstStream);
        BlobTestHelper.assertStreamsAreEqual(srcStream, new ByteArrayInputStream(dstStream.toByteArray()));

        length = 5 * Constants.MB;
        srcStream = BlobTestHelper.getRandomDataStream(length);
        blockBlobRef.upload(srcStream, length);
        dstStream = new ByteArrayOutputStream();
        blockBlobRef.download(dstStream);
        BlobTestHelper.assertStreamsAreEqual(srcStream, new ByteArrayInputStream(dstStream.toByteArray()));
    }

    @Test
    public void testBlobUploadFromStreamAccessConditionTest() throws URISyntaxException, StorageException, IOException {
        final String blockBlobName = BlobTestHelper.generateRandomBlobNameWithPrefix("testBlockBlob");
        final CloudBlockBlob blockBlobRef = this.container.getBlockBlobReference(blockBlobName);
        AccessCondition accessCondition = AccessCondition.generateIfNotModifiedSinceCondition(new Date());

        int length = 2 * 1024;
        ByteArrayInputStream srcStream = BlobTestHelper.getRandomDataStream(length);
        blockBlobRef.upload(srcStream, -1, accessCondition, null, null);
        ByteArrayOutputStream dstStream = new ByteArrayOutputStream();
        blockBlobRef.download(dstStream);
        BlobTestHelper.assertStreamsAreEqual(srcStream, new ByteArrayInputStream(dstStream.toByteArray()));

        length = 5 * Constants.MB;
        srcStream = BlobTestHelper.getRandomDataStream(length);
        blockBlobRef.upload(srcStream, length);
        dstStream = new ByteArrayOutputStream();
        blockBlobRef.download(dstStream);
        BlobTestHelper.assertStreamsAreEqual(srcStream, new ByteArrayInputStream(dstStream.toByteArray()));
    }

    @Test
    @Category({ DevFabricTests.class, DevStoreTests.class })
    public void testBlobUploadFromStreamRequestOptionsTest() throws URISyntaxException, StorageException, IOException {
        final String blockBlobName1 = BlobTestHelper.generateRandomBlobNameWithPrefix("testBlockBlob");
        final CloudBlockBlob blockBlobRef1 = this.container.getBlockBlobReference(blockBlobName1);

        final String blockBlobName2 = BlobTestHelper.generateRandomBlobNameWithPrefix("testBlockBlob");
        final CloudBlockBlob blockBlobRef2 = this.container.getBlockBlobReference(blockBlobName2);

        final int length = 2 * com.microsoft.azure.storage.Constants.MB;
        ByteArrayInputStream srcStream = BlobTestHelper.getRandomDataStream(length);

        BlobRequestOptions options = new BlobRequestOptions();
        options.setSingleBlobPutThresholdInBytes(length / 2);
        options.setRetryPolicyFactory(RetryNoRetry.getInstance());
        OperationContext context = new OperationContext();
        blockBlobRef1.upload(srcStream, length, null /* accessCondition */, options, context);

        assertTrue(context.getRequestResults().size() >= 2);

        srcStream.reset();
        options.setSingleBlobPutThresholdInBytes(length);
        context = new OperationContext();
        blockBlobRef2.upload(srcStream, length, null /* accessCondition */, options, context);

        assertTrue(context.getRequestResults().size() <= 2);
    }

    @Test
    @Category({ DevFabricTests.class, DevStoreTests.class, SlowTests.class })
    public void testLargeBlobUploadFromStreamTest() throws URISyntaxException, StorageException, IOException {
        final String blockBlobName = BlobTestHelper.generateRandomBlobNameWithPrefix("testBlockBlob");
        final CloudBlockBlob blockBlobRef = this.container.getBlockBlobReference(blockBlobName);
        BlobRequestOptions options = new BlobRequestOptions();
        options.setStoreBlobContentMD5(false);
        options.setEncryptionPolicy(null);

        int length = 30 * Constants.MB;
        options.setSingleBlobPutThresholdInBytes(length/2);

        ByteArrayInputStream srcStream = BlobTestHelper.getRandomDataStream(length);
        blockBlobRef.streamWriteSizeInBytes = 5 * Constants.MB;
        options.setConcurrentRequestCount(1);
        blockBlobRef.upload(srcStream, length ,null,options,null);
        ByteArrayOutputStream dstStream = new ByteArrayOutputStream();
        blockBlobRef.download(dstStream);
        BlobTestHelper.assertStreamsAreEqual(srcStream, new ByteArrayInputStream(dstStream.toByteArray()));

        srcStream = BlobTestHelper.getRandomDataStream(length);
        options.setConcurrentRequestCount(3);
        blockBlobRef.upload(srcStream, length ,null,options,null);
        dstStream = new ByteArrayOutputStream();
        blockBlobRef.download(dstStream);
        BlobTestHelper.assertStreamsAreEqual(srcStream, new ByteArrayInputStream(dstStream.toByteArray()));

        srcStream = BlobTestHelper.getRandomDataStream(length + 1);
        blockBlobRef.streamWriteSizeInBytes = 5 * Constants.MB + 1;
        options.setConcurrentRequestCount(1);
        blockBlobRef.upload(srcStream, length + 1, null, options, null);
        dstStream = new ByteArrayOutputStream();
        blockBlobRef.download(dstStream);
        BlobTestHelper.assertStreamsAreEqual(srcStream, new ByteArrayInputStream(dstStream.toByteArray()));

        srcStream = BlobTestHelper.getRandomDataStream(length + 1);
        options.setConcurrentRequestCount(5);
        blockBlobRef.upload(srcStream, length + 1, null, options, null);
        dstStream = new ByteArrayOutputStream();
        blockBlobRef.download(dstStream);
        BlobTestHelper.assertStreamsAreEqual(srcStream, new ByteArrayInputStream(dstStream.toByteArray()));
    }
    
    @Test
    @Category({ DevFabricTests.class, DevStoreTests.class, SlowTests.class })
    public void testLargeSinglePutBlobTest() throws URISyntaxException, StorageException, IOException {
        final String blockBlobName = BlobTestHelper.generateRandomBlobNameWithPrefix("testBlockBlob");
        final String blockBlobName2 = BlobTestHelper.generateRandomBlobNameWithPrefix("testBlockBlob");
        final String blockBlobName3 = BlobTestHelper.generateRandomBlobNameWithPrefix("testBlockBlob");
        final CloudBlockBlob blob = this.container.getBlockBlobReference(blockBlobName);
        final CloudBlockBlob blob2 = this.container.getBlockBlobReference(blockBlobName2);
        final CloudBlockBlob blob3 = this.container.getBlockBlobReference(blockBlobName3);
        BlobRequestOptions options = new BlobRequestOptions();
        options.setStoreBlobContentMD5(false);
        options.setEncryptionPolicy(null);
        try
        {
            byte[] buffer = BlobTestHelper.getRandomBuffer(256 * Constants.MB);

            OperationContext operationContext = new OperationContext();

            blob.uploadFromByteArray(buffer, 0, 128 * Constants.MB, null, null, operationContext);
            assertEquals(1, operationContext.getRequestResults().size());

            options.setSingleBlobPutThresholdInBytes(256 * Constants.MB);
            blob2.uploadFromByteArray(buffer, 0, 256 * Constants.MB, null, options, operationContext);
            assertEquals(1, operationContext.getRequestResults().size());

            // Reduce threshold and upload data greater than the single put blob upload threshold
            options.setSingleBlobPutThresholdInBytes(Constants.MB);
            blob3.uploadFromByteArray(buffer, 0, 3 * Constants.MB, null, options, operationContext);
            assertTrue(operationContext.getRequestResults().size() > 1);
        }
        finally
        {
            blob.delete();
            blob2.delete();
            blob3.delete();
        }
    }

    @Test
    @Category({ DevFabricTests.class, DevStoreTests.class })
    public void testLargeBlobUploadFromStreamAccessConditionTest() throws URISyntaxException, StorageException, IOException {
        final String blockBlobName = BlobTestHelper.generateRandomBlobNameWithPrefix("testBlockBlob");
        final CloudBlockBlob blockBlobRef = this.container.getBlockBlobReference(blockBlobName);
        AccessCondition accessCondition = AccessCondition.generateIfNotModifiedSinceCondition(new Date());
        BlobRequestOptions options = new BlobRequestOptions();

        int length = 30 * Constants.MB;
        blockBlobRef.setStreamWriteSizeInBytes(7 * Constants.MB);
        options.setConcurrentRequestCount(3);
        options.setStoreBlobContentMD5(false);
        options.setSingleBlobPutThresholdInBytes(length/2);
        ByteArrayInputStream srcStream = BlobTestHelper.getRandomDataStream(length);
        blockBlobRef.upload(srcStream, length, accessCondition, options, null);
        ByteArrayOutputStream dstStream = new ByteArrayOutputStream();
        blockBlobRef.download(dstStream);
        BlobTestHelper.assertStreamsAreEqual(srcStream, new ByteArrayInputStream(dstStream.toByteArray()));

        try
        {
            srcStream = BlobTestHelper.getRandomDataStream(length);
            blockBlobRef.upload(srcStream, length, accessCondition, options, null);
        }
        catch (IOException e)
        {
            StorageException ex = (StorageException)e.getCause();
            assertEquals(412, ex.getHttpStatusCode());
            assertEquals(StorageErrorCodeStrings.CONDITION_NOT_MET, ex.getErrorCode());
        }
    }

    @Test
    @Category({ DevFabricTests.class, DevStoreTests.class })
    public void testLargeBlobUploadFromStreamRequestOptionsTest() throws URISyntaxException, StorageException, IOException {
        final String blockBlobName1 = BlobTestHelper.generateRandomBlobNameWithPrefix("testBlockBlob");
        final CloudBlockBlob blockBlobRef1 = this.container.getBlockBlobReference(blockBlobName1);

        final String blockBlobName2 = BlobTestHelper.generateRandomBlobNameWithPrefix("testBlockBlob");
        final CloudBlockBlob blockBlobRef2 = this.container.getBlockBlobReference(blockBlobName2);

        final int length = 24 * Constants.MB;
        ByteArrayInputStream srcStream = BlobTestHelper.getRandomDataStream(length);

        BlobRequestOptions options = new BlobRequestOptions();
        options.setSingleBlobPutThresholdInBytes(length / 2);
        options.setRetryPolicyFactory(RetryNoRetry.getInstance());
        options.setConcurrentRequestCount(3);
        options.setStoreBlobContentMD5(false);
        OperationContext context = new OperationContext();
        blockBlobRef1.setStreamWriteSizeInBytes(4 * Constants.MB + 1 );
        blockBlobRef1.upload(srcStream, length, null /* accessCondition */, options, context);
        assertTrue(context.getRequestResults().size() >= 7);

        srcStream.reset();
        context = new OperationContext();
        blockBlobRef2.setStreamWriteSizeInBytes(8 * Constants.MB);
        blockBlobRef2.upload(srcStream, length, null /* accessCondition */, options, context);
        assertTrue(context.getRequestResults().size() >= 4);
    }

    @Test
    @Category({ DevFabricTests.class, DevStoreTests.class })
    public void testUploadDownloadBlobProperties() throws URISyntaxException, StorageException, IOException {
        final int length = 0;

        // do this to make sure the set MD5 can be compared without an exception being thrown
        BlobRequestOptions options = new BlobRequestOptions();
        options.setDisableContentMD5Validation(true);

        // with explicit upload/download of properties
        String blockBlobName1 = BlobTestHelper.generateRandomBlobNameWithPrefix("testBlockBlob");
        CloudBlockBlob blockBlobRef1 = this.container.getBlockBlobReference(blockBlobName1);

        blockBlobRef1.upload(BlobTestHelper.getRandomDataStream(length), length);

        // this is not set by upload (it is for page blob!), so set this manually
        blockBlobRef1.getProperties().setLength(length);

        BlobTestHelper.setBlobProperties(blockBlobRef1);
        BlobProperties props1 = blockBlobRef1.getProperties();
        blockBlobRef1.uploadProperties();

        blockBlobRef1.downloadAttributes(null, options, null);
        BlobProperties props2 = blockBlobRef1.getProperties();

        assertEquals(props1.getLength(), props2.getLength());
        BlobTestHelper.assertAreEqual(props1, props2);

        // by uploading/downloading the blob
        blockBlobName1 = BlobTestHelper.generateRandomBlobNameWithPrefix("testBlockBlob");
        blockBlobRef1 = this.container.getBlockBlobReference(blockBlobName1);

        BlobTestHelper.setBlobProperties(blockBlobRef1);
        props1 = blockBlobRef1.getProperties();

        blockBlobRef1.upload(BlobTestHelper.getRandomDataStream(length), length);

        blockBlobRef1.download(new ByteArrayOutputStream(), null, options, null);
        props2 = blockBlobRef1.getProperties();

        BlobTestHelper.assertAreEqual(props1, props2);
    }

    @Test
    @Category({ DevFabricTests.class, DevStoreTests.class })
    public void testBlobUploadWithoutMD5Validation() throws URISyntaxException, StorageException, IOException {
        final String blockBlobName = BlobTestHelper.generateRandomBlobNameWithPrefix("testBlockBlob");
        final CloudBlockBlob blockBlobRef = this.container.getBlockBlobReference(blockBlobName);

        final int length = 2 * 1024;
        ByteArrayInputStream srcStream = BlobTestHelper.getRandomDataStream(length);
        BlobRequestOptions options = new BlobRequestOptions();
        options.setDisableContentMD5Validation(false);
        options.setStoreBlobContentMD5(false);

        blockBlobRef.upload(srcStream, -1, null, options, null);
        blockBlobRef.downloadAttributes();
        blockBlobRef.getProperties().setContentMD5("MDAwMDAwMDA=");
        blockBlobRef.uploadProperties(null, options, null);

        try {
            blockBlobRef.download(new ByteArrayOutputStream(), null, options, null);
            fail();
        }
        catch (StorageException ex) {
            assertEquals(306, ex.getHttpStatusCode());
            assertEquals("InvalidMd5", ex.getErrorCode());
        }

        options.setDisableContentMD5Validation(true);
        blockBlobRef.download(new ByteArrayOutputStream(), null, options, null);

        final CloudBlockBlob blockBlobRef2 = this.container.getBlockBlobReference(blockBlobName);
        assertNull(blockBlobRef2.getProperties().getContentMD5());

        byte[] target = new byte[4];
        blockBlobRef2.downloadRangeToByteArray(0L, 4L, target, 0);
        assertEquals("MDAwMDAwMDA=", blockBlobRef2.properties.getContentMD5());
    }

    @Test
    @Category({ DevFabricTests.class, DevStoreTests.class })
    public void testVerifyTransactionalMD5ValidationMissingOverallMD5() throws URISyntaxException, StorageException, IOException {
        final String blockBlobName = BlobTestHelper.generateRandomBlobNameWithPrefix("testBlockBlob");
        final CloudBlockBlob blockBlobRef = this.container.getBlockBlobReference(blockBlobName);

        final int length = 2 * 1024 * 1024;
        ByteArrayInputStream srcStream = BlobTestHelper.getRandomDataStream(length);
        BlobRequestOptions options = new BlobRequestOptions();
        options.setSingleBlobPutThresholdInBytes(1024*1024);
        options.setDisableContentMD5Validation(true);
        options.setStoreBlobContentMD5(false);

        blockBlobRef.upload(srcStream, -1, null, options, null);

        options.setDisableContentMD5Validation(false);
        options.setStoreBlobContentMD5(true);
        options.setUseTransactionalContentMD5(true);
        final CloudBlockBlob blockBlobRef2 = this.container.getBlockBlobReference(blockBlobName);
        blockBlobRef2.downloadRange(1024, (long)1024, new ByteArrayOutputStream(), null, options, null);
        assertNull(blockBlobRef2.getProperties().getContentMD5());
    }

    @Test
    @Category({ DevFabricTests.class, DevStoreTests.class })
    public void testBlockBlobUploadContentMD5() throws URISyntaxException, StorageException, IOException {
        final String blockBlobName = BlobTestHelper.generateRandomBlobNameWithPrefix("testBlockBlob");
        CloudBlockBlob blockBlobRef = this.container.getBlockBlobReference(blockBlobName);

        int length = 16 * 1024;
        ByteArrayInputStream srcStream = BlobTestHelper.getRandomDataStream(length);

        final ArrayList<Boolean> callList = new ArrayList<Boolean>();
        OperationContext sendingRequestEventContext = new OperationContext();
        StorageEvent<SendingRequestEvent> event = new StorageEvent<SendingRequestEvent>() {

            @Override
            public void eventOccurred(SendingRequestEvent eventArg) {
                assertNotNull(((HttpURLConnection) eventArg.getConnectionObject())
                        .getRequestProperty(BlobConstants.BLOB_CONTENT_MD5_HEADER));
                callList.add(true);
            }
        };

        sendingRequestEventContext.getSendingRequestEventHandler().addListener(event);
        assertEquals(0, callList.size());

        // Upload with length less than single threshold. Make sure we calculate the contentMD5.
        blockBlobRef.upload(srcStream, length, null, null, sendingRequestEventContext);
        assertEquals(1, callList.size());

        sendingRequestEventContext.getSendingRequestEventHandler().removeListener(event);
        callList.clear();

        event = new StorageEvent<SendingRequestEvent>() {

            @Override
            public void eventOccurred(SendingRequestEvent eventArg) {
                callList.add(true);
            }
        };

        length = BlobConstants.DEFAULT_SINGLE_BLOB_PUT_THRESHOLD_IN_BYTES + 1;
        srcStream = BlobTestHelper.getRandomDataStream(length);

        sendingRequestEventContext.getSendingRequestEventHandler().addListener(event);
        assertEquals(0, callList.size());

        // Upload with length greater than single threshold. This will do multiple block uploads.
        blockBlobRef.upload(srcStream, length, null, null, sendingRequestEventContext);
        assertTrue(callList.size() > 1);
    }

    @Test
    @Category({ DevFabricTests.class, DevStoreTests.class })
    public void testBlobEmptyHeaderSigningTest() throws URISyntaxException, StorageException, IOException {
        final String blockBlobName = BlobTestHelper.generateRandomBlobNameWithPrefix("testBlockBlob");
        final CloudBlockBlob blockBlobRef = this.container.getBlockBlobReference(blockBlobName);

        final int length = 2 * 1024;
        ByteArrayInputStream srcStream = BlobTestHelper.getRandomDataStream(length);

        OperationContext context = new OperationContext();
        context.getSendingRequestEventHandler().addListener(new StorageEvent<SendingRequestEvent>() {

            @Override
            public void eventOccurred(SendingRequestEvent eventArg) {
                HttpURLConnection connection = (HttpURLConnection) eventArg.getConnectionObject();
                connection.setRequestProperty("x-ms-foo", "");
            }
        });

        blockBlobRef.upload(srcStream, -1, null, null, context);
        blockBlobRef.download(new ByteArrayOutputStream(), null, null, context);
    }

    @Test
    @Category({ DevFabricTests.class, DevStoreTests.class })
    public void testCloudBlockBlobDownloadToByteArray() throws URISyntaxException, StorageException, IOException {
        CloudBlockBlob blob = this.container.getBlockBlobReference("blob1");
        BlobTestHelper.doDownloadTest(blob, 1 * 512, 2 * 512, 0);
        BlobTestHelper.doDownloadTest(blob, 1 * 512, 2 * 512, 1 * 512);
        BlobTestHelper.doDownloadTest(blob, 2 * 512, 4 * 512, 1 * 512);
        BlobTestHelper.doDownloadTest(blob, 5 * Constants.MB, 5 * Constants.MB, 0);
        BlobTestHelper.doDownloadTest(blob, 5 * Constants.MB, 6 * Constants.MB, 512);
    }

    @Test
    @Category({ DevFabricTests.class, DevStoreTests.class })
    public void testCloudBlockBlobDownloadRangeToByteArray() throws URISyntaxException, StorageException, IOException {
        CloudBlockBlob blob = this.container.getBlockBlobReference(BlobTestHelper
                .generateRandomBlobNameWithPrefix("downloadrange"));

        BlobTestHelper.doDownloadRangeToByteArrayTest(blob, 8 * Constants.MB, 8 * Constants.MB, 1 * Constants.MB,
                Long.valueOf(1 * Constants.MB), Long.valueOf(5 * Constants.MB));
        BlobTestHelper.doDownloadRangeToByteArrayTest(blob, 8 * Constants.MB, 8 * Constants.MB, 2 * Constants.MB,
                Long.valueOf(2 * Constants.MB), Long.valueOf(6 * Constants.MB));
        BlobTestHelper.doDownloadRangeToByteArrayTest(blob, 8 * Constants.MB, 8 * Constants.MB, 1 * Constants.MB,
                Long.valueOf(4 * Constants.MB), Long.valueOf(4 * Constants.MB));

        BlobTestHelper.doDownloadRangeToByteArrayTest(blob, 2 * 512, 4 * 512, 0, Long.valueOf(1 * 512), Long.valueOf(1 * 512));
        BlobTestHelper.doDownloadRangeToByteArrayTest(blob, 2 * 512, 4 * 512, 1 * 512, Long.valueOf(0), null);
        BlobTestHelper.doDownloadRangeToByteArrayTest(blob, 2 * 512, 4 * 512, 1 * 512, Long.valueOf(1 * 512), null);
        BlobTestHelper.doDownloadRangeToByteArrayTest(blob, 2 * 512, 4 * 512, 1 * 512, Long.valueOf(0), Long.valueOf(1 * 512));
        BlobTestHelper.doDownloadRangeToByteArrayTest(blob, 2 * 512, 4 * 512, 2 * 512, Long.valueOf(1 * 512), Long.valueOf(
                1 * 512));
        BlobTestHelper.doDownloadRangeToByteArrayTest(blob, 2 * 512, 4 * 512, 2 * 512, Long.valueOf(1 * 512), Long.valueOf(
                2 * 512));

        // Edge cases
        BlobTestHelper.doDownloadRangeToByteArrayTest(blob, 1024, 1024, 1023, Long.valueOf(1023), Long.valueOf(1));
        BlobTestHelper.doDownloadRangeToByteArrayTest(blob, 1024, 1024, 0, Long.valueOf(1023), Long.valueOf(1));
        BlobTestHelper.doDownloadRangeToByteArrayTest(blob, 1024, 1024, 0, Long.valueOf(0), Long.valueOf(1));
        BlobTestHelper.doDownloadRangeToByteArrayTest(blob, 1024, 1024, 0, Long.valueOf(512), Long.valueOf(1));
        BlobTestHelper.doDownloadRangeToByteArrayTest(blob, 1024, 1024, 512, Long.valueOf(1023), Long.valueOf(1));
    }

    @Test
    @Category({ DevFabricTests.class, DevStoreTests.class })
    public void testCloudBlockBlobDownloadRangeToByteArrayNegativeTest() throws URISyntaxException, StorageException,
            IOException {
        CloudBlockBlob blob = this.container.getBlockBlobReference(BlobTestHelper
                .generateRandomBlobNameWithPrefix("downloadrangenegative"));
        BlobTestHelper.doDownloadRangeToByteArrayNegativeTests(blob);
    }

    @Test
    @Category({ DevFabricTests.class, DevStoreTests.class })
    public void testCloudBlockBlobUploadFromStreamWithAccessCondition() throws URISyntaxException, StorageException,
            IOException {
        CloudBlockBlob blob1 = this.container.getBlockBlobReference("blob1");
        AccessCondition accessCondition = AccessCondition.generateIfNoneMatchCondition("\"*\"");

        final int length = 2 * Constants.MB;
        ByteArrayInputStream srcStream = BlobTestHelper.getRandomDataStream(length);

        blob1.upload(srcStream, length, accessCondition, null, null);
        blob1.downloadAttributes();

        CloudBlockBlob blob2 = (CloudBlockBlob) BlobTestHelper.uploadNewBlob(this.container, BlobType.BLOCK_BLOB,
                "accesscond", length, null);
        blob2.downloadAttributes();

        srcStream.reset();
        accessCondition = AccessCondition.generateIfNoneMatchCondition(blob1.getProperties().getEtag());
        try {
            blob1.upload(srcStream, length, accessCondition, null, null);
        }
        catch (StorageException ex) {
            assertEquals(HttpURLConnection.HTTP_PRECON_FAILED, ex.getHttpStatusCode());
        }

        srcStream.reset();
        accessCondition = AccessCondition.generateIfMatchCondition(blob1.getProperties().getEtag());
        blob1.upload(srcStream, length, accessCondition, null, null);

        srcStream.reset();
        accessCondition = AccessCondition.generateIfMatchCondition(blob2.getProperties().getEtag());
        try {
            blob1.upload(srcStream, length, accessCondition, null, null);
        }
        catch (StorageException ex) {
            assertEquals(HttpURLConnection.HTTP_PRECON_FAILED, ex.getHttpStatusCode());
        }

        srcStream.reset();
        accessCondition = AccessCondition.generateIfNoneMatchCondition(blob2.getProperties().getEtag());
        blob1.upload(srcStream, length, accessCondition, null, null);
    }

    /**
     * @throws StorageException
     * @throws URISyntaxException
     * @throws IOException
     * @throws InterruptedException
     */
    @Test
    @Category({ DevFabricTests.class, DevStoreTests.class, SlowTests.class })
    public void testBlobNamePlusEncodingTest() throws StorageException, URISyntaxException, IOException,
            InterruptedException {
        final int length = 1 * 1024;

        final CloudBlockBlob originalBlob = (CloudBlockBlob) BlobTestHelper.uploadNewBlob(this.container,
                BlobType.BLOCK_BLOB, "a+b.txt", length, null);
        final CloudBlockBlob copyBlob = this.container.getBlockBlobReference(originalBlob.getName() + "copyed");

        copyBlob.startCopy(originalBlob);
        BlobTestHelper.waitForCopy(copyBlob);
        copyBlob.downloadAttributes();
    }

    /**
     * @throws StorageException
     * @throws URISyntaxException
     * @throws IOException
     * @throws InterruptedException
     */
    @Test
    @Category({ DevFabricTests.class, DevStoreTests.class })
    public void testSendingRequestEventBlob() throws StorageException, URISyntaxException, IOException {
        final int length = 128;

        final ArrayList<Boolean> callList = new ArrayList<Boolean>();
        OperationContext sendingRequestEventContext = new OperationContext();
        sendingRequestEventContext.getSendingRequestEventHandler().addListener(new StorageEvent<SendingRequestEvent>() {

            @Override
            public void eventOccurred(SendingRequestEvent eventArg) {
                assertEquals(eventArg.getRequestResult(), eventArg.getOpContext().getLastResult());
                callList.add(true);
            }
        });

        assertEquals(0, callList.size());

        //Put blob
        CloudBlob blob = BlobTestHelper.uploadNewBlob(this.container, BlobType.BLOCK_BLOB, "bb", length,
                sendingRequestEventContext);

        assertEquals(1, callList.size());

        //Get blob
        blob.download(new ByteArrayOutputStream(), null, null, sendingRequestEventContext);
        assertEquals(2, callList.size());

        //uploadMetadata
        blob.uploadMetadata(null, null, sendingRequestEventContext);
        assertEquals(3, callList.size());

        //uploadMetadata
        blob.downloadAttributes(null, null, sendingRequestEventContext);
        assertEquals(4, callList.size());

    }

    /**
     * @throws URISyntaxException
     * @throws StorageException
     * @throws IOException
     */
    @Test
    @Category({ DevFabricTests.class, DevStoreTests.class })
    public void testBlobInputStream() throws URISyntaxException, StorageException, IOException {
        final int blobLength = 16 * 1024;
        final Random randGenerator = new Random();
        String blobName = BlobTestHelper.generateRandomBlobNameWithPrefix("testblob");
        final CloudBlockBlob blobRef = this.container.getBlockBlobReference(blobName);

        final byte[] buff = new byte[blobLength];
        randGenerator.nextBytes(buff);
        buff[0] = -1;
        buff[1] = -128;
        final ByteArrayInputStream sourceStream = new ByteArrayInputStream(buff);

        final BlobRequestOptions options = new BlobRequestOptions();
        final OperationContext operationContext = new OperationContext();
        options.setStoreBlobContentMD5(true);
        options.setTimeoutIntervalInMs(90000);
        options.setRetryPolicyFactory(new RetryNoRetry());
        blobRef.uploadFullBlob(sourceStream, blobLength, null, options, operationContext);

        BlobInputStream blobStream = blobRef.openInputStream();

        for (int i = 0; i < blobLength; i++) {
            int data = blobStream.read();
            assertTrue(data >= 0);
            assertEquals(buff[i], (byte) data);
        }

        assertEquals(-1, blobStream.read());

        blobRef.delete();
    }

    @Test
    @Category({ DevFabricTests.class, DevStoreTests.class })
    public void testUploadFromByteArray() throws Exception {
        String blobName = BlobTestHelper.generateRandomBlobNameWithPrefix("testblob");
        final CloudBlockBlob blob = this.container.getBlockBlobReference(blobName);

        this.doUploadFromByteArrayTest(blob, 4 * 512, 0, 4 * 512);
        this.doUploadFromByteArrayTest(blob, 4 * 512, 0, 2 * 512);
        this.doUploadFromByteArrayTest(blob, 4 * 512, 1 * 512, 2 * 512);
        this.doUploadFromByteArrayTest(blob, 4 * 512, 2 * 512, 2 * 512);
        this.doUploadFromByteArrayTest(blob, 512, 0, 511);
    }

    private void doUploadFromByteArrayTest(CloudBlockBlob blob, int bufferSize, int bufferOffset, int count)
            throws Exception {
        byte[] buffer = BlobTestHelper.getRandomBuffer(bufferSize);
        byte[] downloadedBuffer = new byte[bufferSize];

        blob.uploadFromByteArray(buffer, bufferOffset, count);
        blob.downloadToByteArray(downloadedBuffer, 0);

        int i = 0;
        for (; i < count; i++) {
            assertEquals(buffer[i + bufferOffset], downloadedBuffer[i]);
        }

        for (; i < downloadedBuffer.length; i++) {
            assertEquals(0, downloadedBuffer[i]);
        }
    }

    @Test
    @Category({ DevFabricTests.class, DevStoreTests.class })
    public void testUploadDownloadFromFile() throws IOException, StorageException, URISyntaxException {
        String blobName = BlobTestHelper.generateRandomBlobNameWithPrefix("testblob");
        final CloudBlockBlob blob = this.container.getBlockBlobReference(blobName);

           this.doUploadDownloadFileTest(blob, 0);
           this.doUploadDownloadFileTest(blob, 4096);
           this.doUploadDownloadFileTest(blob, 4097);
    }

    @Test
    @Category({ DevFabricTests.class, DevStoreTests.class, SlowTests.class })
    public void testLargeUploadDownloadFromFile() throws IOException, StorageException, URISyntaxException {
            String blobName = BlobTestHelper.generateRandomBlobNameWithPrefix("testblob");
            final CloudBlockBlob blob = this.container.getBlockBlobReference(blobName);
            byte[] buffer = BlobTestHelper.getRandomBuffer(30 * Constants.MB);
            this.doUploadDownloadFileTest(blob, buffer, 5 * Constants.MB, 1, false, false);
            this.doUploadDownloadFileTest(blob, buffer, 5 * Constants.MB, 5, false, false);
            this.doUploadDownloadFileTest(blob, buffer, 7 * Constants.MB, 1, false, false);
            this.doUploadDownloadFileTest(blob, buffer, 7 * Constants.MB, 4, false, false);
            this.doUploadDownloadFileTest(blob, buffer, 20 * Constants.MB + 1, 1, false, false);
            this.doUploadDownloadFileTest(blob, buffer, 20 * Constants.MB + 1, 2, false, false);
    }

    private void doUploadDownloadFileTest(CloudBlockBlob blob, int fileSize) throws IOException, StorageException {

        this.doUploadDownloadFileTest(blob, BlobTestHelper.getRandomBuffer(fileSize), blob.getStreamWriteSizeInBytes(), 1, true, true);
    }

    private void doUploadDownloadFileTest(CloudBlockBlob blob,  byte[] fileBuffer, int blockSize, int parallelThreads, boolean useSingleBlobThreshold, boolean storeBlobContentMD5 ) throws IOException, StorageException {
        File sourceFile = File.createTempFile("sourceFile", ".tmp");
        File destinationFile = new File(sourceFile.getParentFile(), "destinationFile.tmp");

        try {
            FileOutputStream fos = new FileOutputStream(sourceFile);
            fos.write(fileBuffer);
            fos.close();

            BlobRequestOptions options = new BlobRequestOptions();
            options.setConcurrentRequestCount(parallelThreads);
            options.setStoreBlobContentMD5(storeBlobContentMD5);
            if (!useSingleBlobThreshold)
            {
                options.setSingleBlobPutThresholdInBytes(fileBuffer.length/2);
            }

            blob.setStreamWriteSizeInBytes( blockSize);
            blob.uploadFromFile(sourceFile.getAbsolutePath(), null, options, null);

            assertTrue("Destination file exists.", !destinationFile.exists());
            blob.downloadToFile(destinationFile.getAbsolutePath());
            assertTrue("Destination file does not exist.", destinationFile.exists());
            assertEquals("Destination file length does not match input file.", fileBuffer.length, destinationFile.length());

            FileInputStream fis = new FileInputStream(destinationFile);

            byte[] readBuffer = new byte[fileBuffer.length];
            fis.read(readBuffer);
            fis.close();

            for (int i = 0; i < fileBuffer.length; i++) {
                assertEquals("File contents do not match.", fileBuffer[i], readBuffer[i]);
            }
        }
        finally {
            if (sourceFile.exists()) {
                sourceFile.delete();
            }

            if (destinationFile.exists()) {
                destinationFile.delete();
            }
        }
    }

    @Test
    @Category({ DevFabricTests.class, DevStoreTests.class })
    public void testUploadDownloadFromText() throws URISyntaxException, StorageException, IOException {
        String blobName = BlobTestHelper.generateRandomBlobNameWithPrefix("testblob");
        final CloudBlockBlob blob = this.container.getBlockBlobReference(blobName);

        this.doUploadDownloadStringTest(blob, 0);
        this.doUploadDownloadStringTest(blob, 8000);
    }

    @Test
    @Category({ DevFabricTests.class, DevStoreTests.class })
    public void testBlobMultiConditionHeaders() throws URISyntaxException, StorageException, IOException {
        final String blockBlobName = BlobTestHelper.generateRandomBlobNameWithPrefix("testBlockBlob");
        final CloudBlockBlob blockBlobRef = this.container.getBlockBlobReference(blockBlobName);

        final int length = 2 * 1024;
        ByteArrayInputStream srcStream = BlobTestHelper.getRandomDataStream(length);
        OperationContext context = new OperationContext();
        blockBlobRef.upload(srcStream, -1, null, null, context);

        AccessCondition condition = AccessCondition.generateIfMatchCondition(context.getLastResult().getEtag());
        condition.setIfUnmodifiedSinceDate(context.getLastResult().getStartDate());

        StorageEvent<SendingRequestEvent> event = new StorageEvent<SendingRequestEvent>() {

            @Override
            public void eventOccurred(SendingRequestEvent eventArg) {
                HttpURLConnection connection = (HttpURLConnection) eventArg.getConnectionObject();
                assertNotNull(connection.getRequestProperty("If-Unmodified-Since"));
                assertNotNull(connection.getRequestProperty("If-Match"));
            }
        };

        context.getSendingRequestEventHandler().addListener(event);

        blockBlobRef.upload(srcStream, -1, condition, null, context);
    }

    @Test
    @Category({ DevFabricTests.class, DevStoreTests.class })
    public void testBlobConditionalAccess() throws StorageException, IOException, URISyntaxException {
        CloudBlockBlob blob = (CloudBlockBlob) BlobTestHelper.uploadNewBlob(this.container, BlobType.BLOCK_BLOB,
                "test", 128, null);
        blob.downloadAttributes();

        String currentETag = blob.getProperties().getEtag();
        Date currentModifiedTime = blob.getProperties().getLastModified();

        // ETag conditional tests
        blob.getMetadata().put("ETagConditionalName", "ETagConditionalValue");
        blob.uploadMetadata(AccessCondition.generateIfMatchCondition(currentETag), null, null);

        blob.downloadAttributes();
        String newETag = blob.getProperties().getEtag();
        assertFalse(newETag.equals(currentETag));

        blob.getMetadata().put("ETagConditionalName", "ETagConditionalValue2");

        try {
            blob.uploadMetadata(AccessCondition.generateIfNoneMatchCondition(newETag), null, null);
            fail("If none match on conditional test should throw");
        }
        catch (StorageException e) {
            assertEquals("ConditionNotMet", e.getErrorCode());
            assertEquals(HttpURLConnection.HTTP_PRECON_FAILED, e.getHttpStatusCode());
            assertEquals("The condition specified using HTTP conditional header(s) is not met.", e.getMessage());
        }

        String invalidETag = "\"0x10101010\"";
        try {
            blob.uploadMetadata(AccessCondition.generateIfMatchCondition(invalidETag), null, null);
            fail("Invalid ETag on conditional test should throw");
        }
        catch (StorageException e) {
            assertEquals("ConditionNotMet", e.getErrorCode());
            assertEquals(HttpURLConnection.HTTP_PRECON_FAILED, e.getHttpStatusCode());
            assertEquals("The condition specified using HTTP conditional header(s) is not met.", e.getMessage());
        }

        currentETag = blob.getProperties().getEtag();
        blob.uploadMetadata(AccessCondition.generateIfNoneMatchCondition(invalidETag), null, null);

        blob.downloadAttributes();
        newETag = blob.getProperties().getEtag();

        // LastModifiedTime tests
        currentModifiedTime = blob.getProperties().getLastModified();

        blob.getMetadata().put("DateConditionalName", "DateConditionalValue");

        try {
            blob.uploadMetadata(AccessCondition.generateIfModifiedSinceCondition(currentModifiedTime), null, null);
            fail("IfModifiedSince conditional on current modified time should throw");
        }
        catch (StorageException e) {
            assertEquals("ConditionNotMet", e.getErrorCode());
            assertEquals(HttpURLConnection.HTTP_PRECON_FAILED, e.getHttpStatusCode());
            assertEquals("The condition specified using HTTP conditional header(s) is not met.", e.getMessage());
        }

        Calendar cal = Calendar.getInstance();
        cal.setTime(currentModifiedTime);
        cal.set(Calendar.MINUTE, cal.get(Calendar.MINUTE) - 5);
        Date pastTime = cal.getTime();
        blob.uploadMetadata(AccessCondition.generateIfModifiedSinceCondition(pastTime), null, null);

        cal = Calendar.getInstance();
        cal.setTime(currentModifiedTime);
        cal.set(Calendar.HOUR, cal.get(Calendar.HOUR) - 5);
        pastTime = cal.getTime();
        blob.uploadMetadata(AccessCondition.generateIfModifiedSinceCondition(pastTime), null, null);

        cal = Calendar.getInstance();
        cal.setTime(currentModifiedTime);
        cal.set(Calendar.DAY_OF_MONTH, cal.get(Calendar.DAY_OF_MONTH) - 5);
        pastTime = cal.getTime();
        blob.uploadMetadata(AccessCondition.generateIfModifiedSinceCondition(pastTime), null, null);

        currentModifiedTime = blob.getProperties().getLastModified();

        cal = Calendar.getInstance();
        cal.setTime(currentModifiedTime);
        cal.set(Calendar.MINUTE, cal.get(Calendar.MINUTE) - 5);
        pastTime = cal.getTime();
        try {
            blob.uploadMetadata(AccessCondition.generateIfNotModifiedSinceCondition(pastTime), null, null);
            fail("IfNotModifiedSince conditional on past time should throw");
        }
        catch (StorageException e) {
            assertEquals("ConditionNotMet", e.getErrorCode());
            assertEquals(HttpURLConnection.HTTP_PRECON_FAILED, e.getHttpStatusCode());
            assertEquals("The condition specified using HTTP conditional header(s) is not met.", e.getMessage());
        }

        cal = Calendar.getInstance();
        cal.setTime(currentModifiedTime);
        cal.set(Calendar.HOUR, cal.get(Calendar.HOUR) - 5);
        pastTime = cal.getTime();
        try {
            blob.uploadMetadata(AccessCondition.generateIfNotModifiedSinceCondition(pastTime), null, null);
            fail("IfNotModifiedSince conditional on past time should throw");
        }
        catch (StorageException e) {
            assertEquals("ConditionNotMet", e.getErrorCode());
            assertEquals(HttpURLConnection.HTTP_PRECON_FAILED, e.getHttpStatusCode());
            assertEquals("The condition specified using HTTP conditional header(s) is not met.", e.getMessage());
        }

        cal = Calendar.getInstance();
        cal.setTime(currentModifiedTime);
        cal.set(Calendar.DAY_OF_MONTH, cal.get(Calendar.DAY_OF_MONTH) - 5);
        pastTime = cal.getTime();
        try {
            blob.uploadMetadata(AccessCondition.generateIfNotModifiedSinceCondition(pastTime), null, null);
            fail("IfNotModifiedSince conditional on past time should throw");
        }
        catch (StorageException e) {
            assertEquals("ConditionNotMet", e.getErrorCode());
            assertEquals(HttpURLConnection.HTTP_PRECON_FAILED, e.getHttpStatusCode());
            assertEquals("The condition specified using HTTP conditional header(s) is not met.", e.getMessage());
        }

        blob.getMetadata().put("DateConditionalName", "DateConditionalValue2");

        currentETag = blob.getProperties().getEtag();
        blob.uploadMetadata(AccessCondition.generateIfNotModifiedSinceCondition(currentModifiedTime), null, null);

        blob.downloadAttributes();
        newETag = blob.getProperties().getEtag();
        assertFalse("ETage should be modified on write metadata", newETag.equals(currentETag));
    }
    
    @Test
    public void testBlobExceedMaxRange() throws URISyntaxException, StorageException, IOException
    {
        CloudBlockBlob blob = container.getBlockBlobReference("blockblob4");
        blob.deleteIfExists();

        byte[] msg = "my message".getBytes("UTF-8");
        blob.uploadFromByteArray(msg, 0, msg.length);

        byte[] buffer = new byte[msg.length + 5];

        blob.downloadRangeToByteArray(0, (long) buffer.length, buffer, 0, null, null, null);
        String expected = new String (msg, "UTF-8");
        String actual = new String(buffer, "UTF-8").substring(0, 10);
        assertEquals(expected, actual);
    }

    @Test
    @Category({ DevFabricTests.class, DevStoreTests.class })
    public void testBlobGetRangeContentMD5Bounds() throws StorageException, IOException, URISyntaxException {
    {
        CloudBlockBlob blob = (CloudBlockBlob) BlobTestHelper.uploadNewBlob(this.container, BlobType.BLOCK_BLOB,
                "test", 5 * Constants.MB, null);
        BlobRequestOptions options = new BlobRequestOptions();
        OperationContext opContext = new OperationContext();
        try {
            BlobRequest.getBlob(blob.getUri(), options, opContext, null, "", 0L, 4L * Constants.MB, true);
            BlobRequest.getBlob(blob.getUri(), options, opContext, null, "", 0L, 4L * Constants.MB + 1, true);
            fail("The request for range ContentMD5 should have thrown an Exception for exceeding the limit.");
        }
        catch (IllegalArgumentException e)
        {
            assertEquals(e.getMessage(), String.format("The value of the parameter 'count' should be between 1 and %1d.", Constants.MAX_RANGE_CONTENT_MD5));
        }
    }
    }

    private void doUploadDownloadStringTest(CloudBlockBlob blob, int length) throws StorageException, IOException {
        String stringToUse = this.getRandomUNCString(length);
        blob.uploadText(stringToUse, Constants.UTF8_CHARSET, null, null, null);
        String newString = blob.downloadText(Constants.UTF8_CHARSET, null, null, null);
        assertEquals("Strings are not equal", stringToUse, newString);

        stringToUse = this.getRandomUNCString(length);
        blob.uploadText(stringToUse, "UTF-16", null, null, null);
        newString = blob.downloadText("UTF-16", null, null, null);
        assertEquals("Strings are not equal", stringToUse, newString);

        stringToUse = this.getRandomUNCString(length);
        blob.uploadText(stringToUse, "UTF-16BE", null, null, null);
        newString = blob.downloadText("UTF-16BE", null, null, null);
        assertEquals("Strings are not equal", stringToUse, newString);

        stringToUse = this.getRandomUNCString(length);
        blob.uploadText(stringToUse, "UTF-16LE", null, null, null);
        newString = blob.downloadText("UTF-16LE", null, null, null);
        assertEquals("Strings are not equal", stringToUse, newString);

        stringToUse = this.getRandomASCIIString(length);
        blob.uploadText(stringToUse, "US-ASCII", null, null, null);
        newString = blob.downloadText("US-ASCII", null, null, null);
        assertEquals("Strings are not equal", stringToUse, newString);
    }

    // Not a good test over all of Unicode, but good enough for our purposes
    private String getRandomUNCString(int length) {
        return this.getRandomString(length, 0xD7FF);
    }

    private String getRandomASCIIString(int length) {
        return this.getRandomString(length, 0x7F);
    }

    private String getRandomString(int length, int maxCodePoint) {
        int[] codePoints = new int[length];
        Random random = new Random(237);
        for (int i = 0; i < length; i++) {
            codePoints[i] = random.nextInt(maxCodePoint);
        }

        return new String(codePoints, 0, length);
    }

    private void doCloudBlockBlobCopy(boolean sourceIsSas, boolean destinationIsSas) throws URISyntaxException,
            StorageException, IOException, InvalidKeyException, InterruptedException {

        // Create source on server.
        CloudBlockBlob source = this.container.getBlockBlobReference("source");

        String data = "String data";
        source.uploadText(data, Constants.UTF8_CHARSET, null, null, null);

        source.getMetadata().put("Test", "value");
        source.uploadMetadata();

        // Get destination reference
        CloudBlockBlob destination = this.container.getBlockBlobReference("destination");
        destination.commitBlockList(new ArrayList<BlockEntry>());

        CloudBlockBlob copySource = source;
        CloudBlockBlob copyDestination = destination;

        Calendar cal = new GregorianCalendar(TimeZone.getTimeZone("UTC"));
        cal.setTime(new Date());
        cal.add(Calendar.SECOND, 300);

        if (sourceIsSas) {
            // Source SAS must have read permissions
            SharedAccessBlobPolicy policy = new SharedAccessBlobPolicy();
            policy.setPermissions(EnumSet.of(SharedAccessBlobPermissions.READ, SharedAccessBlobPermissions.WRITE));
            policy.setSharedAccessExpiryTime(cal.getTime());

            BlobContainerPermissions perms = new BlobContainerPermissions();
            perms.getSharedAccessPolicies().put("read", policy);
            this.container.uploadPermissions(perms);
            Thread.sleep(30000);

            String sasToken = source.generateSharedAccessSignature(policy, null);

            // Get source BlockBlob reference
            StorageCredentialsSharedAccessSignature credentials = new StorageCredentialsSharedAccessSignature(sasToken);
            copySource = new CloudBlockBlob(credentials.transformUri(source.getUri()));
        }

        if (destinationIsSas) {
            // Destination SAS must have write permissions
            SharedAccessBlobPolicy policy = new SharedAccessBlobPolicy();
            policy.setPermissions(EnumSet.of(SharedAccessBlobPermissions.READ, SharedAccessBlobPermissions.WRITE));
            policy.setSharedAccessExpiryTime(cal.getTime());

            BlobContainerPermissions perms = new BlobContainerPermissions();
            // Source container must be public if source is not SAS
            if (!sourceIsSas) {
                perms.setPublicAccess(BlobContainerPublicAccessType.BLOB);
            }
            perms.getSharedAccessPolicies().put("write", policy);
            this.container.uploadPermissions(perms);
            Thread.sleep(30000);

            String sasToken = destination.generateSharedAccessSignature(policy, null);

            // Get destination block blob reference
            StorageCredentialsSharedAccessSignature credentials = new StorageCredentialsSharedAccessSignature(sasToken);
            copyDestination = new CloudBlockBlob(credentials.transformUri(destination.getUri()));
        }

        Thread.sleep(30000);

        // Start copy and wait for completion
        String copyId = copyDestination.startCopy(copySource);
        BlobTestHelper.waitForCopy(copyDestination);
        Calendar calendar = Calendar.getInstance(Utility.UTC_ZONE);
        destination.downloadAttributes();

        // Check original blob references for equality
        assertEquals(CopyStatus.SUCCESS, destination.getCopyState().getStatus());
        assertEquals(source.getSnapshotQualifiedUri().getPath(), destination.getCopyState().getSource().getPath());
        assertEquals(data.length(), destination.getCopyState().getTotalBytes().intValue());
        assertEquals(data.length(), destination.getCopyState().getBytesCopied().intValue());
        assertEquals(copyId, destination.getProperties().getCopyState().getCopyId());
        assertTrue(destination.getCopyState().getCompletionTime()
                .compareTo(new Date(calendar.get(Calendar.MINUTE) - 1)) > 0);

        if (!destinationIsSas) {
            try {
                copyDestination.abortCopy(destination.getCopyState().getCopyId());
            }
            catch (StorageException ex) {
                assertEquals(HttpURLConnection.HTTP_CONFLICT, ex.getHttpStatusCode());
            }
        }

        source.downloadAttributes();
        assertNotNull(destination.getProperties().getEtag());
        assertFalse(source.getProperties().getEtag().equals(destination.getProperties().getEtag()));
        assertTrue(destination.getProperties().getLastModified().compareTo(new Date(calendar.get(Calendar.MINUTE) - 1)) > 0);

        String copyData = destination.downloadText(Constants.UTF8_CHARSET, null, null, null);
        assertEquals(data, copyData);

        BlobProperties prop1 = destination.getProperties();
        BlobProperties prop2 = source.getProperties();

        assertEquals(prop1.getCacheControl(), prop2.getCacheControl());
        assertEquals(prop1.getContentEncoding(), prop2.getContentEncoding());
        assertEquals(prop1.getContentLanguage(), prop2.getContentLanguage());
        assertEquals(prop1.getContentMD5(), prop2.getContentMD5());
        assertEquals(prop1.getContentType(), prop2.getContentType());

        assertEquals("value", destination.getMetadata().get("Test"));

        destination.delete();
        source.delete();
    }

    @Test
    @Category({ DevFabricTests.class, DevStoreTests.class })
    public void testCloudBlockBlobUploadStandardTier() throws StorageException, IOException, URISyntaxException {
        for (StandardBlobTier standardBlobTier : StandardBlobTier.values()) {
            if (standardBlobTier == StandardBlobTier.UNKNOWN) {
                continue;
            }

            final String blobName = BlobTestHelper.generateRandomBlobNameWithPrefix("testBlob");
            final CloudBlockBlob blob = this.container.getBlockBlobReference(blobName);
            blob.uploadText("text");
            blob.downloadAttributes();
            assertNotNull(blob.getProperties().getStandardBlobTier());
            assertNull(blob.getProperties().getPremiumPageBlobTier());
            assertTrue(blob.getProperties().isBlobTierInferred());

            CloudBlockBlob listBlob = (CloudBlockBlob)this.container.listBlobs().iterator().next();
            assertNotNull(listBlob.getProperties().getStandardBlobTier());
            assertNull(listBlob.getProperties().getPremiumPageBlobTier());
            assertTrue(listBlob.getProperties().isBlobTierInferred());

            blob.uploadStandardBlobTier(standardBlobTier);
            assertEquals(standardBlobTier, blob.getProperties().getStandardBlobTier());
            assertNull(blob.getProperties().getPremiumPageBlobTier());
            assertNull(blob.getProperties().getRehydrationStatus());
            assertFalse(blob.getProperties().isBlobTierInferred());
            assertNull(blob.getProperties().getTierChangeTime());

            CloudBlockBlob blob2 = this.container.getBlockBlobReference(blobName);
            blob2.downloadAttributes();
            assertEquals(standardBlobTier, blob2.getProperties().getStandardBlobTier());
            assertNull(blob2.getProperties().getPremiumPageBlobTier());
            assertNull(blob2.getProperties().getRehydrationStatus());
            assertFalse(blob2.getProperties().isBlobTierInferred());
            assertNotNull(blob2.getProperties().getTierChangeTime());

            CloudBlockBlob blob3 = (CloudBlockBlob)this.container.listBlobs().iterator().next();
            assertEquals(standardBlobTier, blob3.getProperties().getStandardBlobTier());
            assertNull(blob3.getProperties().getPremiumPageBlobTier());
            assertNull(blob3.getProperties().getRehydrationStatus());
            assertNull(blob3.getProperties().isBlobTierInferred());
            assertNotNull(blob3.getProperties().getTierChangeTime());
            assertEquals(blob2.getProperties().getTierChangeTime(), blob3.getProperties().getTierChangeTime());

            blob.deleteIfExists();
        }
    }

    @Test
    @Category({ DevFabricTests.class, DevStoreTests.class })
    public void testCloudBlockBlobRehydrateBlob() throws StorageException, IOException, URISyntaxException {
        final String blobName1 = BlobTestHelper.generateRandomBlobNameWithPrefix("testBlob1");
        final String blobName2 = BlobTestHelper.generateRandomBlobNameWithPrefix("testBlob2");
        final CloudBlockBlob blob = this.container.getBlockBlobReference(blobName1);
        blob.uploadText("text");
        blob.uploadStandardBlobTier(StandardBlobTier.ARCHIVE);
        final CloudBlockBlob blob2 = this.container.getBlockBlobReference(blobName2);
        blob2.uploadText("text");
        blob2.uploadStandardBlobTier(StandardBlobTier.ARCHIVE);

        CloudBlockBlob blobRef1 = this.container.getBlockBlobReference(blobName1);
        blobRef1.uploadStandardBlobTier(StandardBlobTier.COOL);
        assertNull(blobRef1.getProperties().getRehydrationStatus());
        assertEquals(StandardBlobTier.ARCHIVE, blobRef1.getProperties().getStandardBlobTier());
        assertNull(blobRef1.getProperties().getPremiumPageBlobTier());
        assertNull(blobRef1.getProperties().getTierChangeTime());

        blob.downloadAttributes();
        assertEquals(RehydrationStatus.PENDING_TO_COOL, blob.getProperties().getRehydrationStatus());
        assertEquals(StandardBlobTier.ARCHIVE, blob.getProperties().getStandardBlobTier());
        assertNull(blob.getProperties().getPremiumPageBlobTier());
        assertNotNull(blob.getProperties().getTierChangeTime());

        CloudBlockBlob blobRef2 = this.container.getBlockBlobReference(blobName2);
        blobRef2.uploadStandardBlobTier(StandardBlobTier.HOT);
        assertNull(blobRef2.getProperties().getRehydrationStatus());
        assertEquals(StandardBlobTier.ARCHIVE, blobRef2.getProperties().getStandardBlobTier());
        assertNull(blobRef2.getProperties().getPremiumPageBlobTier());
        assertNull(blobRef2.getProperties().getTierChangeTime());

        blob2.downloadAttributes();
        assertEquals(RehydrationStatus.PENDING_TO_HOT, blob2.getProperties().getRehydrationStatus());
        assertEquals(StandardBlobTier.ARCHIVE, blob2.getProperties().getStandardBlobTier());
        assertNull(blob2.getProperties().getPremiumPageBlobTier());
        assertNotNull(blob2.getProperties().getTierChangeTime());

        Iterator<ListBlobItem> it = this.container.listBlobs().iterator();
        CloudBlockBlob listBlob = (CloudBlockBlob)it.next();
        assertEquals(RehydrationStatus.PENDING_TO_COOL, listBlob.getProperties().getRehydrationStatus());
        assertEquals(StandardBlobTier.ARCHIVE, listBlob.getProperties().getStandardBlobTier());
        assertNull(listBlob.getProperties().getPremiumPageBlobTier());
        assertNotNull(listBlob.getProperties().getTierChangeTime());

        CloudBlockBlob listBlob2 = (CloudBlockBlob)it.next();
        assertEquals(RehydrationStatus.PENDING_TO_HOT, listBlob2.getProperties().getRehydrationStatus());
        assertEquals(StandardBlobTier.ARCHIVE, listBlob2.getProperties().getStandardBlobTier());
        assertNull(listBlob2.getProperties().getPremiumPageBlobTier());
        assertNotNull(listBlob2.getProperties().getTierChangeTime());
    }
}<|MERGE_RESOLUTION|>--- conflicted
+++ resolved
@@ -1033,10 +1033,7 @@
         assertEquals(length, retrievedBuff.length);
 
         InputStream inputStream = blobSnapshot.openInputStream();
-<<<<<<< HEAD
-=======
-
->>>>>>> 8f6c29fc
+
         int readCount = inputStream.read(retrievedBuff);
         assertEquals(length, readCount); // Assert that we filled the buffer.
         assertEquals(-1, inputStream.read()); // Assert that there is no more unread data.
@@ -1053,10 +1050,7 @@
         assertEquals(length, retrievedBuff.length);
 
         inputStream = blobSnapshotUsingRootUri.openInputStream();
-<<<<<<< HEAD
-=======
-
->>>>>>> 8f6c29fc
+
         readCount = inputStream.read(retrievedBuff);
         assertEquals(length, readCount);
         assertEquals(-1, inputStream.read());
