--- conflicted
+++ resolved
@@ -309,13 +309,8 @@
      */
     public Single<BlockBlobStageBlockFromURLResponse> stageBlockFromURL(String base64BlockID, URL sourceURL,
             BlobRange sourceRange, byte[] sourceContentMD5, LeaseAccessConditions leaseAccessConditions,
-<<<<<<< HEAD
             SourceModifiedAccessConditions sourceModifiedAccessConditions, Context context) {
-        sourceRange = sourceRange == null ? BlobRange.DEFAULT : sourceRange;
-=======
-            Context context) {
         sourceRange = sourceRange == null ? new BlobRange() : sourceRange;
->>>>>>> 8022a66d
         context = context == null ? Context.NONE : context;
 
         return addErrorWrappingToSingle(
