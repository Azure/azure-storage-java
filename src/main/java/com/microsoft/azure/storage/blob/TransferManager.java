/*
 * Copyright Microsoft Corporation
 *
 * Licensed under the Apache License, Version 2.0 (the "License");
 * you may not use this file except in compliance with the License.
 * You may obtain a copy of the License at
 * http://www.apache.org/licenses/LICENSE-2.0
 *
 * Unless required by applicable law or agreed to in writing, software
 * distributed under the License is distributed on an "AS IS" BASIS,
 * WITHOUT WARRANTIES OR CONDITIONS OF ANY KIND, either express or implied.
 * See the License for the specific language governing permissions and
 * limitations under the License.
 */

package com.microsoft.azure.storage.blob;

import com.microsoft.azure.storage.blob.models.BlobDownloadHeaders;
import com.microsoft.azure.storage.blob.models.ModifiedAccessConditions;
import com.microsoft.azure.storage.blob.models.StorageErrorCode;
import com.microsoft.rest.v2.util.FlowableUtil;
import io.reactivex.Flowable;
import io.reactivex.Observable;
import io.reactivex.Single;

import java.io.IOException;
import java.nio.ByteBuffer;
import java.nio.channels.AsynchronousFileChannel;
import java.util.*;
import java.util.concurrent.atomic.AtomicLong;
import java.util.concurrent.locks.Lock;
import java.util.concurrent.locks.ReentrantLock;

import static java.lang.StrictMath.toIntExact;

/**
 * This class contains a collection of methods (and structures associated with those methods) which perform higher-level
 * operations. Whereas operations on the URL types guarantee a single REST request and make no assumptions on desired
 * behavior, these methods will often compose several requests to provide a convenient way of performing more complex
 * operations. Further, we will make our own assumptions and optimizations for common cases that may not be ideal for
 * rarer cases.
 */
public final class TransferManager {

    /**
     * The default size of a download chunk for download large blobs.
     */
    public static final int BLOB_DEFAULT_DOWNLOAD_BLOCK_SIZE = 4 * Constants.MB;

    /**
     * Uploads the contents of a file to a block blob in parallel, breaking it into block-size chunks if necessary.
     *
     * @param file
     *         The file to upload.
     * @param blockBlobURL
     *         Points to the blob to which the data should be uploaded.
     * @param blockLength
     *         If the data must be broken up into blocks, this value determines what size those blocks will be. This
     *         will affect the total number of service requests made as each REST request uploads exactly one block in
     *         full. This value will be ignored if the data can be uploaded in a single put-blob operation. Must be
     *         between 1 and {@link BlockBlobURL#MAX_STAGE_BLOCK_BYTES}. Note as well that
     *         {@code fileLength/blockLength} must be less than or equal to {@link BlockBlobURL#MAX_BLOCKS}.
     * @param options
     *         {@link TransferManagerUploadToBlockBlobOptions}
     *
     * @return Emits the successful response.
     *
     * @apiNote ## Sample Code \n
     * [!code-java[Sample_Code](../azure-storage-java/src/test/java/com/microsoft/azure/storage/Samples.java?name=tm_file "Sample code for TransferManager.uploadFileToBlockBlob")] \n
     * For more samples, please see the [Samples file](%https://github.com/Azure/azure-storage-java/blob/master/src/test/java/com/microsoft/azure/storage/Samples.java)
     */
    public static Single<CommonRestResponse> uploadFileToBlockBlob(final AsynchronousFileChannel file,
            final BlockBlobURL blockBlobURL, final int blockLength,
            final TransferManagerUploadToBlockBlobOptions options) throws IOException {
        Utility.assertNotNull("file", file);
        Utility.assertNotNull("blockBlobURL", blockBlobURL);
        Utility.assertInBounds("blockLength", blockLength, 1, BlockBlobURL.MAX_STAGE_BLOCK_BYTES);
        TransferManagerUploadToBlockBlobOptions optionsReal = options == null ?
                new TransferManagerUploadToBlockBlobOptions() : options;

        // See ProgressReporter for an explanation on why this lock is necessary and why we use AtomicLong.
        AtomicLong totalProgress = new AtomicLong(0);
        Lock progressLock = new ReentrantLock();

        // If the size of the file can fit in a single upload, do it this way.
<<<<<<< HEAD
        if (file.size() < optionsReal.maxSingleShotSize()) {
=======
        if (file.size() < BlockBlobURL.MAX_UPLOAD_BLOB_BYTES) {
>>>>>>> f311f6de
            Flowable<ByteBuffer> data = FlowableUtil.readFile(file);

            data = ProgressReporter.addProgressReporting(data, optionsReal.progressReceiver());

            return blockBlobURL.upload(data, file.size(), optionsReal.httpHeaders(),
                    optionsReal.metadata(), optionsReal.accessConditions(), null)
                    // Transform the specific RestResponse into a CommonRestResponse.
                    .map(CommonRestResponse::createFromPutBlobResponse);
        }

        // Calculate and validate the number of blocks.
        int numBlocks = calculateNumBlocks(file.size(), blockLength);
        if (numBlocks > BlockBlobURL.MAX_BLOCKS) {
            throw new IllegalArgumentException(SR.BLOB_OVER_MAX_BLOCK_LIMIT);
        }

        return Observable.range(0, numBlocks)
                /*
                For each block, make a call to stageBlock as follows. concatMap ensures that the items emitted
                by this Observable are in the same sequence as they are begun, which will be important for composing
                the list of Ids later. Eager ensures parallelism but may require some internal buffering.
                 */
                .concatMapEager(i -> {
                    // The max number of bytes for a block is currently 100MB, so the final result must be an int.
                    int count = (int) Math.min((long)blockLength, (file.size() - i * (long)blockLength));
                    // i * blockLength could be a long, so we need a cast to prevent overflow.
                    Flowable<ByteBuffer> data = FlowableUtil.readFile(file, i * (long)blockLength, count);

                    // Report progress as necessary.
                    data = ProgressReporter.addParallelProgressReporting(data, optionsReal.progressReceiver(),
                                progressLock, totalProgress);

                    // Report progress as necessary.
                    data = ProgressReporter.addParallelProgressReporting(data, optionsReal.progressReceiver(),
                                progressLock, totalProgress);

                    final String blockId = Base64.getEncoder().encodeToString(
                            UUID.randomUUID().toString().getBytes());

                    /*
                    Make a call to stageBlock. Instead of emitting the response, which we don't care about other
                    than that it was successful, emit the blockId for this request. These will be collected below.
                    Turn that into an Observable which emits one item to comply with the signature of
                    concatMapEager.
                     */
                    return blockBlobURL.stageBlock(blockId, data,
                            count, optionsReal.accessConditions().leaseAccessConditions(), null)
                            .map(x -> blockId).toObservable();

                    /*
                    Specify the number of concurrent subscribers to this map. This determines how many concurrent
                    rest calls are made. This is so because maxConcurrency is the number of internal subscribers
                    available to subscribe to the Observables emitted by the source. A subscriber is not released
                    for a new subscription until its Observable calls onComplete, which here means that the call to
                    stageBlock is finished. Prefetch is a hint that each of the Observables emitted by the source
                    will emit only one value, which is true here because we have converted from a Single.
                     */
                }, optionsReal.parallelism(), 1)
                /*
                collectInto will gather each of the emitted blockIds into a list. Because we used concatMap, the Ids
                will be emitted according to their block number, which means the list generated here will be
                properly ordered. This also converts into a Single.
                 */
                .collectInto(new ArrayList<String>(numBlocks), ArrayList::add)
                /*
                collectInto will not emit the list until its source calls onComplete. This means that by the time we
                call stageBlock list, all of the stageBlock calls will have finished. By flatMapping the list, we
                can "map" it into a call to commitBlockList.
                */
                .flatMap(ids ->
                        blockBlobURL.commitBlockList(ids, optionsReal.httpHeaders(), optionsReal.metadata(),
                                optionsReal.accessConditions(), null))

                // Finally, we must turn the specific response type into a CommonRestResponse by mapping.
                .map(CommonRestResponse::createFromPutBlockListResponse);
    }

    private static int calculateNumBlocks(long dataSize, long blockLength) {
        // Can successfully cast to an int because MaxBlockSize is an int, which this expression must be less than.
        int numBlocks = toIntExact(dataSize / blockLength);
        // Include an extra block for trailing data.
        if (dataSize % blockLength != 0) {
            numBlocks++;
        }
        return numBlocks;
    }

    /**
     * Downloads a file directly into a file, splitting the download into chunks and parallelizing as necessary.
     *
     * @param file
     *         The destination file to which the blob will be written.
     * @param blobURL
     *         The URL to the blob to download.
     * @param range
     *         {@link BlobRange}
     * @param options
     *         {@link TransferManagerDownloadFromBlobOptions}
     *
     * @return A {@code Completable} that will signal when the download is complete.
     *
     * @apiNote ## Sample Code \n
     * [!code-java[Sample_Code](../azure-storage-java/src/test/java/com/microsoft/azure/storage/Samples.java?name=tm_file "Sample code for TransferManager.downloadBlobToFile")] \n
     * For more samples, please see the [Samples file](%https://github.com/Azure/azure-storage-java/blob/master/src/test/java/com/microsoft/azure/storage/Samples.java)
     */
    public static Single<BlobDownloadHeaders> downloadBlobToFile(AsynchronousFileChannel file, BlobURL blobURL,
            BlobRange range, TransferManagerDownloadFromBlobOptions options) {
<<<<<<< HEAD
        BlobRange rangeReal = range == null ? new BlobRange() : range;
        TransferManagerDownloadFromBlobOptions optionsReal = options == null ?
                new TransferManagerDownloadFromBlobOptions() : options;
=======
        BlobRange rangeReal = range == null ? BlobRange.DEFAULT : range;
        TransferManagerDownloadFromBlobOptions optionsReal = options == null ?
                TransferManagerDownloadFromBlobOptions.DEFAULT : options;
>>>>>>> f311f6de
        Utility.assertNotNull("blobURL", blobURL);
        Utility.assertNotNull("file", file);

        // See ProgressReporter for an explanation on why this lock is necessary and why we use AtomicLong.
        Lock progressLock = new ReentrantLock();
        AtomicLong totalProgress = new AtomicLong(0);

        // Get the size of the data and etag if not specified by the user.
<<<<<<< HEAD
        Single<DownloadHelper> setupSingle = getSetupSingle(blobURL, rangeReal, optionsReal);

        return setupSingle.flatMap(helper -> {
            long newCount = helper.newCount;
            BlobAccessConditions realConditions = helper.realConditions;

            int numChunks = calculateNumBlocks(newCount, optionsReal.chunkSize());
=======
        Single<List<Object>> setupSingle = getSetupSingle(blobURL, rangeReal, optionsReal);

        return setupSingle.flatMap(setupPair -> {
            Long dataSize = (Long)setupPair.get(0);
            BlobAccessConditions realConditions = (BlobAccessConditions)setupPair.get(1);

            int numChunks = calculateNumBlocks(dataSize, optionsReal.chunkSize());
>>>>>>> f311f6de

            // In case it is an empty blob, this ensures we still actually perform a download operation.
            numChunks = numChunks == 0 ? 1 : numChunks;

<<<<<<< HEAD
            DownloadResponse initialResponse = helper.initialResponse;
            return Flowable.range(0, numChunks)
                    .flatMapSingle(chunkNum -> {
                        // The first chunk was retrieved during setup.
                        if (chunkNum == 0) {
                            return writeBodyToFile(initialResponse, file, 0, optionsReal, progressLock, totalProgress);
                        }

                        // Calculate whether we need a full chunk or something smaller because we are at the end.
                        long chunkSizeActual = Math.min(optionsReal.chunkSize(),
                                newCount - (chunkNum * optionsReal.chunkSize()));
=======
            return Observable.range(0, numChunks)
                    .flatMap(chunkNum -> {
                        // Calculate whether we need a full chunk or something smaller because we are at the end.
                        long chunkSizeActual = Math.min(optionsReal.chunkSize(),
                                dataSize - (chunkNum * optionsReal.chunkSize()));
>>>>>>> f311f6de
                        BlobRange chunkRange = new BlobRange().withOffset(
                                rangeReal.offset() + (chunkNum * optionsReal.chunkSize()))
                                .withCount(chunkSizeActual);

                        // Make the download call.
                        return blobURL.download(chunkRange, realConditions, false, null)
<<<<<<< HEAD
                                .flatMap(response ->
                                    writeBodyToFile(response, file, chunkNum, optionsReal, progressLock,
                                            totalProgress));
                    }, false, optionsReal.parallelism())
=======
                                // Extract the body.
                                .flatMapObservable(response -> {
                                    Flowable<ByteBuffer> data = response.body(
                                            optionsReal.reliableDownloadOptionsPerBlock());

                                    // Report progress as necessary.
                                    data = ProgressReporter.addParallelProgressReporting(data,
                                            optionsReal.progressReceiver(), progressLock, totalProgress);

                                    // Write to the file.
                                    return FlowableUtil.writeFile(data, file,
                                            chunkNum * optionsReal.chunkSize())
                                            /*
                                            Satisfy the return type. Observable required for flatmap to accept
                                            maxConcurrency. We want to eventually give the user back the headers.
                                             */
                                            .andThen(Single.just(response.headers()))
                                            .toObservable();
                                });
                    }, optionsReal.parallelism())
>>>>>>> f311f6de
                    // All the headers will be the same, so we just pick the last one.
                    .lastOrError();
        });
    }

<<<<<<< HEAD
    /*
    Construct a Single which will emit the total count for calculating the number of chunks, access conditions
    containing the etag to lock on, and the response from downloading the first chunk.
     */
    private static Single<DownloadHelper> getSetupSingle(BlobURL blobURL, BlobRange r,
=======
    private static Single<List<Object>> getSetupSingle(BlobURL blobURL, BlobRange r,
>>>>>>> f311f6de
            TransferManagerDownloadFromBlobOptions o) {
        // We will scope our initial download to either be one chunk or the total size.
        long initialChunkSize = r.count() != null && r.count() < o.chunkSize() ? r.count() : o.chunkSize();

        return blobURL.download(new BlobRange().withOffset(r.offset()).withCount(initialChunkSize),
                o.accessConditions(), false, null)
                .map(response -> {
                    /*
                    Either the etag was set and it matches because the download succeed, so this is a no-op, or there
                    was no etag, so we set it here.
                     */
                    BlobAccessConditions newConditions = setEtag(o.accessConditions(), response.headers().eTag());

                    /*
                    If the user either didn't specify a count or they specified a count greater than the size of the
                    remaining data, take the size of the remaining data. This is to prevent the case where the count
                    is much much larger than the size of the blob and we could try to download at an invalid offset.
                     */
                    long newCount;
                    // Extract the total length of the blob from the contentRange header. e.g. "bytes 1-6/7"
                    long totalLength = extractTotalBlobLength(response.headers().contentRange());
                    if (r.count() == null || r.count() > (totalLength - r.offset())) {
                        newCount = totalLength - r.offset();
                    } else {
                        newCount = r.count();
                    }
                    return new DownloadHelper(newCount, newConditions, response);
                })
                .onErrorResumeNext(throwable -> {
                    /*
                    In the case of an empty blob, we still want to report successful download to file and give back
                    valid DownloadResponseHeaders. Attempting a range download on an empty blob will return an
                    InvalidRange error code and a Content-Range header of the format "bytes * /0".
                    We need to double check that the total size is zero in the case that the customer has attempted an
                    invalid range on a non-zero length blob.
                     */
                    if (throwable instanceof StorageException &&
                            ((StorageException) throwable).errorCode() == StorageErrorCode.INVALID_RANGE &&
                            extractTotalBlobLength(((StorageException) throwable).response()
                                    .headers().value("Content-Range")) == 0) {
                        return blobURL.download(new BlobRange().withOffset(0).withCount(0L), o.accessConditions(),
                                false, null)
                                .map(response -> {
                                    /*
                                    Ensure the blob is still 0 length by checking our download was the full length.
                                    (200 is for full blob; 206 is partial).
                                     */
                                    if (response.statusCode() != 200) {
                                        throw new IllegalStateException("Blob was modified mid download. It was " +
                                                "originally 0 bytes and is now larger.");
                                    }
                                    return new DownloadHelper(0L, o.accessConditions(), response);
                                });
                    }
                    return Single.error(throwable);
                });
    }

    private static BlobAccessConditions setEtag(BlobAccessConditions accessConditions, String etag) {
        /*
        We don't want to modify the user's object, so we'll create a duplicate and set the
        retrieved etag.
         */
<<<<<<< HEAD
        return new BlobAccessConditions()
                .withModifiedAccessConditions(new ModifiedAccessConditions()
                        .withIfModifiedSince(
                                accessConditions.modifiedAccessConditions().ifModifiedSince())
                        .withIfUnmodifiedSince(
                                accessConditions.modifiedAccessConditions().ifUnmodifiedSince())
                        .withIfMatch(etag)
                        .withIfNoneMatch(
                                accessConditions.modifiedAccessConditions().ifNoneMatch()))
                .withLeaseAccessConditions(accessConditions.leaseAccessConditions());
    }

    private static Single<BlobDownloadHeaders> writeBodyToFile(DownloadResponse response,
            AsynchronousFileChannel file, long chunkNum, TransferManagerDownloadFromBlobOptions optionsReal,
            Lock progressLock, AtomicLong totalProgress) {

        // Extract the body.
        Flowable<ByteBuffer> data = response.body(
                optionsReal.reliableDownloadOptionsPerBlock());

        // Report progress as necessary.
        data = ProgressReporter.addParallelProgressReporting(data,
                optionsReal.progressReceiver(), progressLock, totalProgress);

        // Write to the file.
        return FlowableUtil.writeFile(data, file,
                chunkNum * optionsReal.chunkSize())
                /*
                Satisfy the return type. Observable required for flatmap to accept
                maxConcurrency. We want to eventually give the user back the headers.
                 */
                .andThen(Single.just(response.headers()));
    }

    private static long extractTotalBlobLength(String contentRange) {
        return Long.parseLong(contentRange.split("/")[1]);
    }

    private static final class DownloadHelper {
        final long newCount;

        final BlobAccessConditions realConditions;

        final DownloadResponse initialResponse;

        DownloadHelper(long newCount, BlobAccessConditions realConditions, DownloadResponse initialResponse) {
            this.newCount = newCount;
            this.realConditions = realConditions;
            this.initialResponse = initialResponse;
        }
    }
=======
        if (r.count() == null || o.accessConditions().modifiedAccessConditions().ifMatch() == null) {
            return blobURL.getProperties(o.accessConditions(), null)
                    .map(response -> {
                        BlobAccessConditions newConditions;
                        if (o.accessConditions().modifiedAccessConditions().ifMatch() == null) {
                            newConditions = new BlobAccessConditions()
                                    .withModifiedAccessConditions(new ModifiedAccessConditions()
                                            .withIfModifiedSince(
                                                    o.accessConditions().modifiedAccessConditions().ifModifiedSince())
                                            .withIfUnmodifiedSince(
                                                    o.accessConditions().modifiedAccessConditions().ifUnmodifiedSince())
                                            .withIfMatch(response.headers().eTag())
                                            .withIfNoneMatch(
                                                    o.accessConditions().modifiedAccessConditions().ifNoneMatch()))
                                    .withLeaseAccessConditions(o.accessConditions().leaseAccessConditions());
                        } else {
                            newConditions = o.accessConditions();
                        }
                        long newCount;
                        /*
                        If the user either didn't specify a count or they specified a count greater than the size of the
                        remaining data, take the size of the remaining data. This is to prevent the case where the count
                        is much much larger than the size of the blob and we could try to download at an invalid offset.
                         */
                        if (r.count() == null || r.count() > response.headers().contentLength() - r.offset()) {
                            newCount = response.headers().contentLength() - r.offset();
                        } else {
                            newCount = r.count();
                        }
                        return Arrays.asList(newCount, newConditions);
                    });
        } else {
            return Single.just(Arrays.asList(r.count(), o.accessConditions()));
        }
    }
>>>>>>> f311f6de
}<|MERGE_RESOLUTION|>--- conflicted
+++ resolved
@@ -83,11 +83,7 @@
         Lock progressLock = new ReentrantLock();
 
         // If the size of the file can fit in a single upload, do it this way.
-<<<<<<< HEAD
         if (file.size() < optionsReal.maxSingleShotSize()) {
-=======
-        if (file.size() < BlockBlobURL.MAX_UPLOAD_BLOB_BYTES) {
->>>>>>> f311f6de
             Flowable<ByteBuffer> data = FlowableUtil.readFile(file);
 
             data = ProgressReporter.addProgressReporting(data, optionsReal.progressReceiver());
@@ -195,15 +191,9 @@
      */
     public static Single<BlobDownloadHeaders> downloadBlobToFile(AsynchronousFileChannel file, BlobURL blobURL,
             BlobRange range, TransferManagerDownloadFromBlobOptions options) {
-<<<<<<< HEAD
         BlobRange rangeReal = range == null ? new BlobRange() : range;
         TransferManagerDownloadFromBlobOptions optionsReal = options == null ?
                 new TransferManagerDownloadFromBlobOptions() : options;
-=======
-        BlobRange rangeReal = range == null ? BlobRange.DEFAULT : range;
-        TransferManagerDownloadFromBlobOptions optionsReal = options == null ?
-                TransferManagerDownloadFromBlobOptions.DEFAULT : options;
->>>>>>> f311f6de
         Utility.assertNotNull("blobURL", blobURL);
         Utility.assertNotNull("file", file);
 
@@ -212,7 +202,6 @@
         AtomicLong totalProgress = new AtomicLong(0);
 
         // Get the size of the data and etag if not specified by the user.
-<<<<<<< HEAD
         Single<DownloadHelper> setupSingle = getSetupSingle(blobURL, rangeReal, optionsReal);
 
         return setupSingle.flatMap(helper -> {
@@ -220,20 +209,10 @@
             BlobAccessConditions realConditions = helper.realConditions;
 
             int numChunks = calculateNumBlocks(newCount, optionsReal.chunkSize());
-=======
-        Single<List<Object>> setupSingle = getSetupSingle(blobURL, rangeReal, optionsReal);
-
-        return setupSingle.flatMap(setupPair -> {
-            Long dataSize = (Long)setupPair.get(0);
-            BlobAccessConditions realConditions = (BlobAccessConditions)setupPair.get(1);
-
-            int numChunks = calculateNumBlocks(dataSize, optionsReal.chunkSize());
->>>>>>> f311f6de
 
             // In case it is an empty blob, this ensures we still actually perform a download operation.
             numChunks = numChunks == 0 ? 1 : numChunks;
 
-<<<<<<< HEAD
             DownloadResponse initialResponse = helper.initialResponse;
             return Flowable.range(0, numChunks)
                     .flatMapSingle(chunkNum -> {
@@ -245,60 +224,26 @@
                         // Calculate whether we need a full chunk or something smaller because we are at the end.
                         long chunkSizeActual = Math.min(optionsReal.chunkSize(),
                                 newCount - (chunkNum * optionsReal.chunkSize()));
-=======
-            return Observable.range(0, numChunks)
-                    .flatMap(chunkNum -> {
-                        // Calculate whether we need a full chunk or something smaller because we are at the end.
-                        long chunkSizeActual = Math.min(optionsReal.chunkSize(),
-                                dataSize - (chunkNum * optionsReal.chunkSize()));
->>>>>>> f311f6de
                         BlobRange chunkRange = new BlobRange().withOffset(
                                 rangeReal.offset() + (chunkNum * optionsReal.chunkSize()))
                                 .withCount(chunkSizeActual);
 
                         // Make the download call.
                         return blobURL.download(chunkRange, realConditions, false, null)
-<<<<<<< HEAD
                                 .flatMap(response ->
                                     writeBodyToFile(response, file, chunkNum, optionsReal, progressLock,
                                             totalProgress));
                     }, false, optionsReal.parallelism())
-=======
-                                // Extract the body.
-                                .flatMapObservable(response -> {
-                                    Flowable<ByteBuffer> data = response.body(
-                                            optionsReal.reliableDownloadOptionsPerBlock());
-
-                                    // Report progress as necessary.
-                                    data = ProgressReporter.addParallelProgressReporting(data,
-                                            optionsReal.progressReceiver(), progressLock, totalProgress);
-
-                                    // Write to the file.
-                                    return FlowableUtil.writeFile(data, file,
-                                            chunkNum * optionsReal.chunkSize())
-                                            /*
-                                            Satisfy the return type. Observable required for flatmap to accept
-                                            maxConcurrency. We want to eventually give the user back the headers.
-                                             */
-                                            .andThen(Single.just(response.headers()))
-                                            .toObservable();
-                                });
-                    }, optionsReal.parallelism())
->>>>>>> f311f6de
                     // All the headers will be the same, so we just pick the last one.
                     .lastOrError();
         });
     }
 
-<<<<<<< HEAD
     /*
     Construct a Single which will emit the total count for calculating the number of chunks, access conditions
     containing the etag to lock on, and the response from downloading the first chunk.
      */
     private static Single<DownloadHelper> getSetupSingle(BlobURL blobURL, BlobRange r,
-=======
-    private static Single<List<Object>> getSetupSingle(BlobURL blobURL, BlobRange r,
->>>>>>> f311f6de
             TransferManagerDownloadFromBlobOptions o) {
         // We will scope our initial download to either be one chunk or the total size.
         long initialChunkSize = r.count() != null && r.count() < o.chunkSize() ? r.count() : o.chunkSize();
@@ -362,7 +307,6 @@
         We don't want to modify the user's object, so we'll create a duplicate and set the
         retrieved etag.
          */
-<<<<<<< HEAD
         return new BlobAccessConditions()
                 .withModifiedAccessConditions(new ModifiedAccessConditions()
                         .withIfModifiedSince(
@@ -414,41 +358,4 @@
             this.initialResponse = initialResponse;
         }
     }
-=======
-        if (r.count() == null || o.accessConditions().modifiedAccessConditions().ifMatch() == null) {
-            return blobURL.getProperties(o.accessConditions(), null)
-                    .map(response -> {
-                        BlobAccessConditions newConditions;
-                        if (o.accessConditions().modifiedAccessConditions().ifMatch() == null) {
-                            newConditions = new BlobAccessConditions()
-                                    .withModifiedAccessConditions(new ModifiedAccessConditions()
-                                            .withIfModifiedSince(
-                                                    o.accessConditions().modifiedAccessConditions().ifModifiedSince())
-                                            .withIfUnmodifiedSince(
-                                                    o.accessConditions().modifiedAccessConditions().ifUnmodifiedSince())
-                                            .withIfMatch(response.headers().eTag())
-                                            .withIfNoneMatch(
-                                                    o.accessConditions().modifiedAccessConditions().ifNoneMatch()))
-                                    .withLeaseAccessConditions(o.accessConditions().leaseAccessConditions());
-                        } else {
-                            newConditions = o.accessConditions();
-                        }
-                        long newCount;
-                        /*
-                        If the user either didn't specify a count or they specified a count greater than the size of the
-                        remaining data, take the size of the remaining data. This is to prevent the case where the count
-                        is much much larger than the size of the blob and we could try to download at an invalid offset.
-                         */
-                        if (r.count() == null || r.count() > response.headers().contentLength() - r.offset()) {
-                            newCount = response.headers().contentLength() - r.offset();
-                        } else {
-                            newCount = r.count();
-                        }
-                        return Arrays.asList(newCount, newConditions);
-                    });
-        } else {
-            return Single.just(Arrays.asList(r.count(), o.accessConditions()));
-        }
-    }
->>>>>>> f311f6de
 }