--- conflicted
+++ resolved
@@ -347,10 +347,6 @@
     Here we're testing that progress is properly added to a single upload. The size of the file must be less than
     the max upload value.
      */
-<<<<<<< HEAD
-
-=======
->>>>>>> f311f6de
     def "Upload file progress sequential"() {
         setup:
         def channel = AsynchronousFileChannel.open(getRandomFile(BlockBlobURL.MAX_UPLOAD_BLOB_BYTES - 1).toPath())
@@ -361,11 +357,7 @@
         // Block length will be ignored for single shot.
         CommonRestResponse response = TransferManager.uploadFileToBlockBlob(channel,
                 bu, BlockBlobURL.MAX_STAGE_BLOCK_BYTES,
-<<<<<<< HEAD
                 new TransferManagerUploadToBlockBlobOptions(mockReceiver, null, null, null, 20, null)).blockingGet()
-=======
-                new TransferManagerUploadToBlockBlobOptions(mockReceiver, null, null, null, 20)).blockingGet()
->>>>>>> f311f6de
 
         then:
         /*
@@ -381,21 +373,12 @@
         _ * mockReceiver.reportProgress(!channel.size()) >> { long bytesTransferred ->
             if (!(bytesTransferred > prevCount)) {
                 throw new IllegalArgumentException("Reported progress should monotonically increase")
-<<<<<<< HEAD
             } else {
-=======
-            }
-            else {
->>>>>>> f311f6de
                 prevCount = bytesTransferred
             }
         }
 
-<<<<<<< HEAD
         0 * mockReceiver.reportProgress({ it > BlockBlobURL.MAX_UPLOAD_BLOB_BYTES - 1 })
-=======
-        0 * mockReceiver.reportProgress({it > BlockBlobURL.MAX_UPLOAD_BLOB_BYTES - 1})
->>>>>>> f311f6de
 
         cleanup:
         channel.close()
@@ -412,11 +395,7 @@
         when:
         TransferManager.uploadFileToBlockBlob(channel,
                 bu, BlockBlobURL.MAX_STAGE_BLOCK_BYTES,
-<<<<<<< HEAD
                 new TransferManagerUploadToBlockBlobOptions(mockReceiver, null, null, null, 20, null)).blockingGet()
-=======
-                new TransferManagerUploadToBlockBlobOptions(mockReceiver, null, null, null, 20)).blockingGet()
->>>>>>> f311f6de
 
         then:
         // We should receive exactly one notification of the completed progress.
@@ -430,22 +409,13 @@
         (numBlocks - 1.._) * mockReceiver.reportProgress(!channel.size()) >> { long bytesTransferred ->
             if (!(bytesTransferred > prevCount)) {
                 throw new IllegalArgumentException("Reported progress should monotonically increase")
-<<<<<<< HEAD
             } else {
-=======
-            }
-            else {
->>>>>>> f311f6de
                 prevCount = bytesTransferred
             }
         }
 
         // We should receive no notifications that report more progress than the size of the file.
-<<<<<<< HEAD
-        0 * mockReceiver.reportProgress({ it > channel.size() })
-=======
         0 * mockReceiver.reportProgress({it > channel.size()})
->>>>>>> f311f6de
         notThrown(IllegalArgumentException)
 
         cleanup:
@@ -474,20 +444,12 @@
         outChannel.close() == null
 
         where:
-<<<<<<< HEAD
-        file                                 | _
-        getRandomFile(20)                    | _ // small file
-        getRandomFile(16 * 1024 * 1024)      | _ // medium file in several chunks
-        getRandomFile(8L * 1026 * 1024 + 10) | _ // medium file not aligned to block
-        getRandomFile(0)                     | _ // empty file
-=======
         file                                   | _
         getRandomFile(20)                      | _ // small file
         getRandomFile(16 * 1024 * 1024)        | _ // medium file in several chunks
-        getRandomFile(8 * 1026 * 1024 + 10)   | _ // medium file not aligned to block
+        getRandomFile(8 * 1026 * 1024 + 10)    | _ // medium file not aligned to block
         getRandomFile(0)                       | _ // empty file
         // Files larger than 2GB to test no integer overflow are left to stress/perf tests to keep test passes short.
->>>>>>> f311f6de
     }
 
     def compareFiles(AsynchronousFileChannel channel1, long offset, long count, AsynchronousFileChannel channel2) {
@@ -837,52 +799,4 @@
         0           | 40
         2           | 0
     }
-<<<<<<< HEAD
-}
-=======
-
-    def "Download options progress receiver"() {
-        def fileSize = 8 * 1026 * 1024 + 10
-        def channel = AsynchronousFileChannel.open(getRandomFile(fileSize).toPath(),
-                StandardOpenOption.READ, StandardOpenOption.WRITE)
-        TransferManager.uploadFileToBlockBlob(channel, bu, BlockBlobURL.MAX_STAGE_BLOCK_BYTES, null)
-                .blockingGet()
-        def outChannel = AsynchronousFileChannel.open(getRandomFile(0).toPath(), StandardOpenOption.WRITE,
-                StandardOpenOption.READ)
-
-        def mockReceiver = Mock(IProgressReceiver)
-
-        def numBlocks = fileSize / TransferManager.BLOB_DEFAULT_DOWNLOAD_BLOCK_SIZE
-        def prevCount = 0
-
-        when:
-        TransferManager.downloadBlobToFile(outChannel, bu, null,
-                new TransferManagerDownloadFromBlobOptions(null, mockReceiver, null,
-                        new ReliableDownloadOptions().withMaxRetryRequests(3), 20)).blockingGet()
-
-        then:
-        // We should receive exactly one notification of the completed progress.
-        1 * mockReceiver.reportProgress(fileSize)
-
-        /*
-        We should receive at least one notification reporting an intermediary value per block, but possibly more
-        notifications will be received depending on the implementation. We specify numBlocks - 1 because the last block
-        will be the total size as above. Finally, we assert that the number reported monotonically increases.
-         */
-        (numBlocks - 1.._) * mockReceiver.reportProgress(!channel.size()) >> { long bytesTransferred ->
-            if (!(bytesTransferred > prevCount)) {
-                throw new IllegalArgumentException("Reported progress should monotonically increase")
-            }
-            else {
-                prevCount = bytesTransferred
-            }
-        }
-
-        // We should receive no notifications that report more progress than the size of the file.
-        0 * mockReceiver.reportProgress({it > fileSize})
-
-        cleanup:
-        channel.close()
-    }
-}
->>>>>>> f311f6de
+}